/*
 * Copyright 2008 Jerome Glisse.
 * All Rights Reserved.
 *
 * Permission is hereby granted, free of charge, to any person obtaining a
 * copy of this software and associated documentation files (the "Software"),
 * to deal in the Software without restriction, including without limitation
 * the rights to use, copy, modify, merge, publish, distribute, sublicense,
 * and/or sell copies of the Software, and to permit persons to whom the
 * Software is furnished to do so, subject to the following conditions:
 *
 * The above copyright notice and this permission notice (including the next
 * paragraph) shall be included in all copies or substantial portions of the
 * Software.
 *
 * THE SOFTWARE IS PROVIDED "AS IS", WITHOUT WARRANTY OF ANY KIND, EXPRESS OR
 * IMPLIED, INCLUDING BUT NOT LIMITED TO THE WARRANTIES OF MERCHANTABILITY,
 * FITNESS FOR A PARTICULAR PURPOSE AND NONINFRINGEMENT.  IN NO EVENT SHALL
 * PRECISION INSIGHT AND/OR ITS SUPPLIERS BE LIABLE FOR ANY CLAIM, DAMAGES OR
 * OTHER LIABILITY, WHETHER IN AN ACTION OF CONTRACT, TORT OR OTHERWISE,
 * ARISING FROM, OUT OF OR IN CONNECTION WITH THE SOFTWARE OR THE USE OR OTHER
 * DEALINGS IN THE SOFTWARE.
 *
 * Authors:
 *    Jerome Glisse <glisse@freedesktop.org>
 */

#include <linux/file.h>
#include <linux/pagemap.h>
#include <linux/sync_file.h>
#include <linux/dma-buf.h>

#include <drm/amdgpu_drm.h>
#include <drm/drm_syncobj.h>
#include <drm/ttm/ttm_tt.h>

#include "amdgpu_cs.h"
#include "amdgpu.h"
#include "amdgpu_trace.h"
#include "amdgpu_gmc.h"
#include "amdgpu_gem.h"
#include "amdgpu_ras.h"

static int amdgpu_cs_parser_init(struct amdgpu_cs_parser *p,
				 struct amdgpu_device *adev,
				 struct drm_file *filp,
				 union drm_amdgpu_cs *cs)
{
	struct amdgpu_fpriv *fpriv = filp->driver_priv;

	if (cs->in.num_chunks == 0)
		return -EINVAL;

	memset(p, 0, sizeof(*p));
	p->adev = adev;
	p->filp = filp;

	p->ctx = amdgpu_ctx_get(fpriv, cs->in.ctx_id);
	if (!p->ctx)
		return -EINVAL;

	if (atomic_read(&p->ctx->guilty)) {
		amdgpu_ctx_put(p->ctx);
		return -ECANCELED;
	}

	amdgpu_sync_create(&p->sync);
	drm_exec_init(&p->exec, DRM_EXEC_INTERRUPTIBLE_WAIT |
		      DRM_EXEC_IGNORE_DUPLICATES, 0);
	return 0;
}

static int amdgpu_cs_job_idx(struct amdgpu_cs_parser *p,
			     struct drm_amdgpu_cs_chunk_ib *chunk_ib)
{
	struct drm_sched_entity *entity;
	unsigned int i;
	int r;

	r = amdgpu_ctx_get_entity(p->ctx, chunk_ib->ip_type,
				  chunk_ib->ip_instance,
				  chunk_ib->ring, &entity);
	if (r)
		return r;

	/*
	 * Abort if there is no run queue associated with this entity.
	 * Possibly because of disabled HW IP.
	 */
	if (entity->rq == NULL)
		return -EINVAL;

	/* Check if we can add this IB to some existing job */
	for (i = 0; i < p->gang_size; ++i)
		if (p->entities[i] == entity)
			return i;

	/* If not increase the gang size if possible */
	if (i == AMDGPU_CS_GANG_SIZE)
		return -EINVAL;

	p->entities[i] = entity;
	p->gang_size = i + 1;
	return i;
}

static int amdgpu_cs_p1_ib(struct amdgpu_cs_parser *p,
			   struct drm_amdgpu_cs_chunk_ib *chunk_ib,
			   unsigned int *num_ibs)
{
	int r;

	r = amdgpu_cs_job_idx(p, chunk_ib);
	if (r < 0)
		return r;

	if (num_ibs[r] >= amdgpu_ring_max_ibs(chunk_ib->ip_type))
		return -EINVAL;

	++(num_ibs[r]);
	p->gang_leader_idx = r;
	return 0;
}

static int amdgpu_cs_p1_user_fence(struct amdgpu_cs_parser *p,
				   struct drm_amdgpu_cs_chunk_fence *data,
				   uint32_t *offset)
{
	struct drm_gem_object *gobj;
	unsigned long size;

	gobj = drm_gem_object_lookup(p->filp, data->handle);
	if (gobj == NULL)
		return -EINVAL;

	p->uf_bo = amdgpu_bo_ref(gem_to_amdgpu_bo(gobj));
	drm_gem_object_put(gobj);

	size = amdgpu_bo_size(p->uf_bo);
	if (size != PAGE_SIZE || data->offset > (size - 8))
		return -EINVAL;

	if (amdgpu_ttm_tt_get_usermm(p->uf_bo->tbo.ttm))
		return -EINVAL;

	*offset = data->offset;
	return 0;
}

static int amdgpu_cs_p1_bo_handles(struct amdgpu_cs_parser *p,
				   struct drm_amdgpu_bo_list_in *data)
{
	struct drm_amdgpu_bo_list_entry *info;
	int r;

	r = amdgpu_bo_create_list_entry_array(data, &info);
	if (r)
		return r;

	r = amdgpu_bo_list_create(p->adev, p->filp, info, data->bo_number,
				  &p->bo_list);
	if (r)
		goto error_free;

	kvfree(info);
	return 0;

error_free:
	kvfree(info);

	return r;
}

/* Copy the data from userspace and go over it the first time */
static int amdgpu_cs_pass1(struct amdgpu_cs_parser *p,
			   union drm_amdgpu_cs *cs)
{
	struct amdgpu_fpriv *fpriv = p->filp->driver_priv;
	unsigned int num_ibs[AMDGPU_CS_GANG_SIZE] = { };
	struct amdgpu_vm *vm = &fpriv->vm;
	uint64_t *chunk_array_user;
	uint64_t *chunk_array;
	uint32_t uf_offset = 0;
	size_t size;
	int ret;
	int i;

	chunk_array = kvmalloc_array(cs->in.num_chunks, sizeof(uint64_t),
				     GFP_KERNEL);
	if (!chunk_array)
		return -ENOMEM;

	/* get chunks */
	chunk_array_user = u64_to_user_ptr(cs->in.chunks);
	if (copy_from_user(chunk_array, chunk_array_user,
			   sizeof(uint64_t)*cs->in.num_chunks)) {
		ret = -EFAULT;
		goto free_chunk;
	}

	p->nchunks = cs->in.num_chunks;
	p->chunks = kvmalloc_array(p->nchunks, sizeof(struct amdgpu_cs_chunk),
			    GFP_KERNEL);
	if (!p->chunks) {
		ret = -ENOMEM;
		goto free_chunk;
	}

	for (i = 0; i < p->nchunks; i++) {
		struct drm_amdgpu_cs_chunk __user *chunk_ptr = NULL;
		struct drm_amdgpu_cs_chunk user_chunk;
		uint32_t __user *cdata;

		chunk_ptr = u64_to_user_ptr(chunk_array[i]);
		if (copy_from_user(&user_chunk, chunk_ptr,
				       sizeof(struct drm_amdgpu_cs_chunk))) {
			ret = -EFAULT;
			i--;
			goto free_partial_kdata;
		}
		p->chunks[i].chunk_id = user_chunk.chunk_id;
		p->chunks[i].length_dw = user_chunk.length_dw;

		size = p->chunks[i].length_dw;
		cdata = u64_to_user_ptr(user_chunk.chunk_data);

		p->chunks[i].kdata = kvmalloc_array(size, sizeof(uint32_t),
						    GFP_KERNEL);
		if (p->chunks[i].kdata == NULL) {
			ret = -ENOMEM;
			i--;
			goto free_partial_kdata;
		}
		size *= sizeof(uint32_t);
		if (copy_from_user(p->chunks[i].kdata, cdata, size)) {
			ret = -EFAULT;
			goto free_partial_kdata;
		}

		/* Assume the worst on the following checks */
		ret = -EINVAL;
		switch (p->chunks[i].chunk_id) {
		case AMDGPU_CHUNK_ID_IB:
			if (size < sizeof(struct drm_amdgpu_cs_chunk_ib))
				goto free_partial_kdata;

			ret = amdgpu_cs_p1_ib(p, p->chunks[i].kdata, num_ibs);
			if (ret)
				goto free_partial_kdata;
			break;

		case AMDGPU_CHUNK_ID_FENCE:
			if (size < sizeof(struct drm_amdgpu_cs_chunk_fence))
				goto free_partial_kdata;

			ret = amdgpu_cs_p1_user_fence(p, p->chunks[i].kdata,
						      &uf_offset);
			if (ret)
				goto free_partial_kdata;
			break;

		case AMDGPU_CHUNK_ID_BO_HANDLES:
			if (size < sizeof(struct drm_amdgpu_bo_list_in))
				goto free_partial_kdata;

			/* Only a single BO list is allowed to simplify handling. */
			if (p->bo_list)
<<<<<<< HEAD
				ret = -EINVAL;
=======
				goto free_partial_kdata;
>>>>>>> 8ee0f23e

			ret = amdgpu_cs_p1_bo_handles(p, p->chunks[i].kdata);
			if (ret)
				goto free_partial_kdata;
			break;

		case AMDGPU_CHUNK_ID_DEPENDENCIES:
		case AMDGPU_CHUNK_ID_SYNCOBJ_IN:
		case AMDGPU_CHUNK_ID_SYNCOBJ_OUT:
		case AMDGPU_CHUNK_ID_SCHEDULED_DEPENDENCIES:
		case AMDGPU_CHUNK_ID_SYNCOBJ_TIMELINE_WAIT:
		case AMDGPU_CHUNK_ID_SYNCOBJ_TIMELINE_SIGNAL:
		case AMDGPU_CHUNK_ID_CP_GFX_SHADOW:
			break;

		default:
			goto free_partial_kdata;
		}
	}

	if (!p->gang_size) {
		ret = -EINVAL;
		goto free_all_kdata;
	}

	for (i = 0; i < p->gang_size; ++i) {
		ret = amdgpu_job_alloc(p->adev, vm, p->entities[i], vm,
				       num_ibs[i], &p->jobs[i]);
		if (ret)
			goto free_all_kdata;
		p->jobs[i]->enforce_isolation = p->adev->enforce_isolation[fpriv->xcp_id];
	}
	p->gang_leader = p->jobs[p->gang_leader_idx];

	if (p->ctx->generation != p->gang_leader->generation) {
		ret = -ECANCELED;
		goto free_all_kdata;
	}

	if (p->uf_bo)
		p->gang_leader->uf_addr = uf_offset;
	kvfree(chunk_array);

	/* Use this opportunity to fill in task info for the vm */
	amdgpu_vm_set_task_info(vm);

	return 0;

free_all_kdata:
	i = p->nchunks - 1;
free_partial_kdata:
	for (; i >= 0; i--)
		kvfree(p->chunks[i].kdata);
	kvfree(p->chunks);
	p->chunks = NULL;
	p->nchunks = 0;
free_chunk:
	kvfree(chunk_array);

	return ret;
}

static int amdgpu_cs_p2_ib(struct amdgpu_cs_parser *p,
			   struct amdgpu_cs_chunk *chunk,
			   unsigned int *ce_preempt,
			   unsigned int *de_preempt)
{
	struct drm_amdgpu_cs_chunk_ib *chunk_ib = chunk->kdata;
	struct amdgpu_fpriv *fpriv = p->filp->driver_priv;
	struct amdgpu_vm *vm = &fpriv->vm;
	struct amdgpu_ring *ring;
	struct amdgpu_job *job;
	struct amdgpu_ib *ib;
	int r;

	r = amdgpu_cs_job_idx(p, chunk_ib);
	if (r < 0)
		return r;

	job = p->jobs[r];
	ring = amdgpu_job_ring(job);
	ib = &job->ibs[job->num_ibs++];

	/* MM engine doesn't support user fences */
	if (p->uf_bo && ring->funcs->no_user_fence)
		return -EINVAL;

	if (chunk_ib->ip_type == AMDGPU_HW_IP_GFX &&
	    chunk_ib->flags & AMDGPU_IB_FLAG_PREEMPT) {
		if (chunk_ib->flags & AMDGPU_IB_FLAG_CE)
			(*ce_preempt)++;
		else
			(*de_preempt)++;

		/* Each GFX command submit allows only 1 IB max
		 * preemptible for CE & DE */
		if (*ce_preempt > 1 || *de_preempt > 1)
			return -EINVAL;
	}

	if (chunk_ib->flags & AMDGPU_IB_FLAG_PREAMBLE)
		job->preamble_status |= AMDGPU_PREAMBLE_IB_PRESENT;

	r =  amdgpu_ib_get(p->adev, vm, ring->funcs->parse_cs ?
			   chunk_ib->ib_bytes : 0,
			   AMDGPU_IB_POOL_DELAYED, ib);
	if (r) {
		DRM_ERROR("Failed to get ib !\n");
		return r;
	}

	ib->gpu_addr = chunk_ib->va_start;
	ib->length_dw = chunk_ib->ib_bytes / 4;
	ib->flags = chunk_ib->flags;
	return 0;
}

static int amdgpu_cs_p2_dependencies(struct amdgpu_cs_parser *p,
				     struct amdgpu_cs_chunk *chunk)
{
	struct drm_amdgpu_cs_chunk_dep *deps = chunk->kdata;
	struct amdgpu_fpriv *fpriv = p->filp->driver_priv;
	unsigned int num_deps;
	int i, r;

	num_deps = chunk->length_dw * 4 /
		sizeof(struct drm_amdgpu_cs_chunk_dep);

	for (i = 0; i < num_deps; ++i) {
		struct amdgpu_ctx *ctx;
		struct drm_sched_entity *entity;
		struct dma_fence *fence;

		ctx = amdgpu_ctx_get(fpriv, deps[i].ctx_id);
		if (ctx == NULL)
			return -EINVAL;

		r = amdgpu_ctx_get_entity(ctx, deps[i].ip_type,
					  deps[i].ip_instance,
					  deps[i].ring, &entity);
		if (r) {
			amdgpu_ctx_put(ctx);
			return r;
		}

		fence = amdgpu_ctx_get_fence(ctx, entity, deps[i].handle);
		amdgpu_ctx_put(ctx);

		if (IS_ERR(fence))
			return PTR_ERR(fence);
		else if (!fence)
			continue;

		if (chunk->chunk_id == AMDGPU_CHUNK_ID_SCHEDULED_DEPENDENCIES) {
			struct drm_sched_fence *s_fence;
			struct dma_fence *old = fence;

			s_fence = to_drm_sched_fence(fence);
			fence = dma_fence_get(&s_fence->scheduled);
			dma_fence_put(old);
		}

		r = amdgpu_sync_fence(&p->sync, fence);
		dma_fence_put(fence);
		if (r)
			return r;
	}
	return 0;
}

static int amdgpu_syncobj_lookup_and_add(struct amdgpu_cs_parser *p,
					 uint32_t handle, u64 point,
					 u64 flags)
{
	struct dma_fence *fence;
	int r;

	r = drm_syncobj_find_fence(p->filp, handle, point, flags, &fence);
	if (r) {
		DRM_ERROR("syncobj %u failed to find fence @ %llu (%d)!\n",
			  handle, point, r);
		return r;
	}

	r = amdgpu_sync_fence(&p->sync, fence);
	dma_fence_put(fence);
	return r;
}

static int amdgpu_cs_p2_syncobj_in(struct amdgpu_cs_parser *p,
				   struct amdgpu_cs_chunk *chunk)
{
	struct drm_amdgpu_cs_chunk_sem *deps = chunk->kdata;
	unsigned int num_deps;
	int i, r;

	num_deps = chunk->length_dw * 4 /
		sizeof(struct drm_amdgpu_cs_chunk_sem);
	for (i = 0; i < num_deps; ++i) {
		r = amdgpu_syncobj_lookup_and_add(p, deps[i].handle, 0, 0);
		if (r)
			return r;
	}

	return 0;
}

static int amdgpu_cs_p2_syncobj_timeline_wait(struct amdgpu_cs_parser *p,
					      struct amdgpu_cs_chunk *chunk)
{
	struct drm_amdgpu_cs_chunk_syncobj *syncobj_deps = chunk->kdata;
	unsigned int num_deps;
	int i, r;

	num_deps = chunk->length_dw * 4 /
		sizeof(struct drm_amdgpu_cs_chunk_syncobj);
	for (i = 0; i < num_deps; ++i) {
		r = amdgpu_syncobj_lookup_and_add(p, syncobj_deps[i].handle,
						  syncobj_deps[i].point,
						  syncobj_deps[i].flags);
		if (r)
			return r;
	}

	return 0;
}

static int amdgpu_cs_p2_syncobj_out(struct amdgpu_cs_parser *p,
				    struct amdgpu_cs_chunk *chunk)
{
	struct drm_amdgpu_cs_chunk_sem *deps = chunk->kdata;
	unsigned int num_deps;
	int i;

	num_deps = chunk->length_dw * 4 /
		sizeof(struct drm_amdgpu_cs_chunk_sem);

	if (p->post_deps)
		return -EINVAL;

	p->post_deps = kmalloc_array(num_deps, sizeof(*p->post_deps),
				     GFP_KERNEL);
	p->num_post_deps = 0;

	if (!p->post_deps)
		return -ENOMEM;


	for (i = 0; i < num_deps; ++i) {
		p->post_deps[i].syncobj =
			drm_syncobj_find(p->filp, deps[i].handle);
		if (!p->post_deps[i].syncobj)
			return -EINVAL;
		p->post_deps[i].chain = NULL;
		p->post_deps[i].point = 0;
		p->num_post_deps++;
	}

	return 0;
}

static int amdgpu_cs_p2_syncobj_timeline_signal(struct amdgpu_cs_parser *p,
						struct amdgpu_cs_chunk *chunk)
{
	struct drm_amdgpu_cs_chunk_syncobj *syncobj_deps = chunk->kdata;
	unsigned int num_deps;
	int i;

	num_deps = chunk->length_dw * 4 /
		sizeof(struct drm_amdgpu_cs_chunk_syncobj);

	if (p->post_deps)
		return -EINVAL;

	p->post_deps = kmalloc_array(num_deps, sizeof(*p->post_deps),
				     GFP_KERNEL);
	p->num_post_deps = 0;

	if (!p->post_deps)
		return -ENOMEM;

	for (i = 0; i < num_deps; ++i) {
		struct amdgpu_cs_post_dep *dep = &p->post_deps[i];

		dep->chain = NULL;
		if (syncobj_deps[i].point) {
			dep->chain = dma_fence_chain_alloc();
			if (!dep->chain)
				return -ENOMEM;
		}

		dep->syncobj = drm_syncobj_find(p->filp,
						syncobj_deps[i].handle);
		if (!dep->syncobj) {
			dma_fence_chain_free(dep->chain);
			return -EINVAL;
		}
		dep->point = syncobj_deps[i].point;
		p->num_post_deps++;
	}

	return 0;
}

static int amdgpu_cs_p2_shadow(struct amdgpu_cs_parser *p,
			       struct amdgpu_cs_chunk *chunk)
{
	struct drm_amdgpu_cs_chunk_cp_gfx_shadow *shadow = chunk->kdata;
	int i;

	if (shadow->flags & ~AMDGPU_CS_CHUNK_CP_GFX_SHADOW_FLAGS_INIT_SHADOW)
		return -EINVAL;

	for (i = 0; i < p->gang_size; ++i) {
		p->jobs[i]->shadow_va = shadow->shadow_va;
		p->jobs[i]->csa_va = shadow->csa_va;
		p->jobs[i]->gds_va = shadow->gds_va;
		p->jobs[i]->init_shadow =
			shadow->flags & AMDGPU_CS_CHUNK_CP_GFX_SHADOW_FLAGS_INIT_SHADOW;
	}

	return 0;
}

static int amdgpu_cs_pass2(struct amdgpu_cs_parser *p)
{
	unsigned int ce_preempt = 0, de_preempt = 0;
	int i, r;

	for (i = 0; i < p->nchunks; ++i) {
		struct amdgpu_cs_chunk *chunk;

		chunk = &p->chunks[i];

		switch (chunk->chunk_id) {
		case AMDGPU_CHUNK_ID_IB:
			r = amdgpu_cs_p2_ib(p, chunk, &ce_preempt, &de_preempt);
			if (r)
				return r;
			break;
		case AMDGPU_CHUNK_ID_DEPENDENCIES:
		case AMDGPU_CHUNK_ID_SCHEDULED_DEPENDENCIES:
			r = amdgpu_cs_p2_dependencies(p, chunk);
			if (r)
				return r;
			break;
		case AMDGPU_CHUNK_ID_SYNCOBJ_IN:
			r = amdgpu_cs_p2_syncobj_in(p, chunk);
			if (r)
				return r;
			break;
		case AMDGPU_CHUNK_ID_SYNCOBJ_OUT:
			r = amdgpu_cs_p2_syncobj_out(p, chunk);
			if (r)
				return r;
			break;
		case AMDGPU_CHUNK_ID_SYNCOBJ_TIMELINE_WAIT:
			r = amdgpu_cs_p2_syncobj_timeline_wait(p, chunk);
			if (r)
				return r;
			break;
		case AMDGPU_CHUNK_ID_SYNCOBJ_TIMELINE_SIGNAL:
			r = amdgpu_cs_p2_syncobj_timeline_signal(p, chunk);
			if (r)
				return r;
			break;
		case AMDGPU_CHUNK_ID_CP_GFX_SHADOW:
			r = amdgpu_cs_p2_shadow(p, chunk);
			if (r)
				return r;
			break;
		}
	}

	return 0;
}

/* Convert microseconds to bytes. */
static u64 us_to_bytes(struct amdgpu_device *adev, s64 us)
{
	if (us <= 0 || !adev->mm_stats.log2_max_MBps)
		return 0;

	/* Since accum_us is incremented by a million per second, just
	 * multiply it by the number of MB/s to get the number of bytes.
	 */
	return us << adev->mm_stats.log2_max_MBps;
}

static s64 bytes_to_us(struct amdgpu_device *adev, u64 bytes)
{
	if (!adev->mm_stats.log2_max_MBps)
		return 0;

	return bytes >> adev->mm_stats.log2_max_MBps;
}

/* Returns how many bytes TTM can move right now. If no bytes can be moved,
 * it returns 0. If it returns non-zero, it's OK to move at least one buffer,
 * which means it can go over the threshold once. If that happens, the driver
 * will be in debt and no other buffer migrations can be done until that debt
 * is repaid.
 *
 * This approach allows moving a buffer of any size (it's important to allow
 * that).
 *
 * The currency is simply time in microseconds and it increases as the clock
 * ticks. The accumulated microseconds (us) are converted to bytes and
 * returned.
 */
static void amdgpu_cs_get_threshold_for_moves(struct amdgpu_device *adev,
					      u64 *max_bytes,
					      u64 *max_vis_bytes)
{
	s64 time_us, increment_us;
	u64 free_vram, total_vram, used_vram;
	/* Allow a maximum of 200 accumulated ms. This is basically per-IB
	 * throttling.
	 *
	 * It means that in order to get full max MBps, at least 5 IBs per
	 * second must be submitted and not more than 200ms apart from each
	 * other.
	 */
	const s64 us_upper_bound = 200000;

	if (!adev->mm_stats.log2_max_MBps) {
		*max_bytes = 0;
		*max_vis_bytes = 0;
		return;
	}

	total_vram = adev->gmc.real_vram_size - atomic64_read(&adev->vram_pin_size);
	used_vram = ttm_resource_manager_usage(&adev->mman.vram_mgr.manager);
	free_vram = used_vram >= total_vram ? 0 : total_vram - used_vram;

	spin_lock(&adev->mm_stats.lock);

	/* Increase the amount of accumulated us. */
	time_us = ktime_to_us(ktime_get());
	increment_us = time_us - adev->mm_stats.last_update_us;
	adev->mm_stats.last_update_us = time_us;
	adev->mm_stats.accum_us = min(adev->mm_stats.accum_us + increment_us,
				      us_upper_bound);

	/* This prevents the short period of low performance when the VRAM
	 * usage is low and the driver is in debt or doesn't have enough
	 * accumulated us to fill VRAM quickly.
	 *
	 * The situation can occur in these cases:
	 * - a lot of VRAM is freed by userspace
	 * - the presence of a big buffer causes a lot of evictions
	 *   (solution: split buffers into smaller ones)
	 *
	 * If 128 MB or 1/8th of VRAM is free, start filling it now by setting
	 * accum_us to a positive number.
	 */
	if (free_vram >= 128 * 1024 * 1024 || free_vram >= total_vram / 8) {
		s64 min_us;

		/* Be more aggressive on dGPUs. Try to fill a portion of free
		 * VRAM now.
		 */
		if (!(adev->flags & AMD_IS_APU))
			min_us = bytes_to_us(adev, free_vram / 4);
		else
			min_us = 0; /* Reset accum_us on APUs. */

		adev->mm_stats.accum_us = max(min_us, adev->mm_stats.accum_us);
	}

	/* This is set to 0 if the driver is in debt to disallow (optional)
	 * buffer moves.
	 */
	*max_bytes = us_to_bytes(adev, adev->mm_stats.accum_us);

	/* Do the same for visible VRAM if half of it is free */
	if (!amdgpu_gmc_vram_full_visible(&adev->gmc)) {
		u64 total_vis_vram = adev->gmc.visible_vram_size;
		u64 used_vis_vram =
		  amdgpu_vram_mgr_vis_usage(&adev->mman.vram_mgr);

		if (used_vis_vram < total_vis_vram) {
			u64 free_vis_vram = total_vis_vram - used_vis_vram;

			adev->mm_stats.accum_us_vis = min(adev->mm_stats.accum_us_vis +
							  increment_us, us_upper_bound);

			if (free_vis_vram >= total_vis_vram / 2)
				adev->mm_stats.accum_us_vis =
					max(bytes_to_us(adev, free_vis_vram / 2),
					    adev->mm_stats.accum_us_vis);
		}

		*max_vis_bytes = us_to_bytes(adev, adev->mm_stats.accum_us_vis);
	} else {
		*max_vis_bytes = 0;
	}

	spin_unlock(&adev->mm_stats.lock);
}

/* Report how many bytes have really been moved for the last command
 * submission. This can result in a debt that can stop buffer migrations
 * temporarily.
 */
void amdgpu_cs_report_moved_bytes(struct amdgpu_device *adev, u64 num_bytes,
				  u64 num_vis_bytes)
{
	spin_lock(&adev->mm_stats.lock);
	adev->mm_stats.accum_us -= bytes_to_us(adev, num_bytes);
	adev->mm_stats.accum_us_vis -= bytes_to_us(adev, num_vis_bytes);
	spin_unlock(&adev->mm_stats.lock);
}

static int amdgpu_cs_bo_validate(void *param, struct amdgpu_bo *bo)
{
	struct amdgpu_device *adev = amdgpu_ttm_adev(bo->tbo.bdev);
	struct amdgpu_cs_parser *p = param;
	struct ttm_operation_ctx ctx = {
		.interruptible = true,
		.no_wait_gpu = false,
		.resv = bo->tbo.base.resv
	};
	uint32_t domain;
	int r;

	if (bo->tbo.pin_count)
		return 0;

	/* Don't move this buffer if we have depleted our allowance
	 * to move it. Don't move anything if the threshold is zero.
	 */
	if (p->bytes_moved < p->bytes_moved_threshold &&
	    (!bo->tbo.base.dma_buf ||
	    list_empty(&bo->tbo.base.dma_buf->attachments))) {
		if (!amdgpu_gmc_vram_full_visible(&adev->gmc) &&
		    (bo->flags & AMDGPU_GEM_CREATE_CPU_ACCESS_REQUIRED)) {
			/* And don't move a CPU_ACCESS_REQUIRED BO to limited
			 * visible VRAM if we've depleted our allowance to do
			 * that.
			 */
			if (p->bytes_moved_vis < p->bytes_moved_vis_threshold)
				domain = bo->preferred_domains;
			else
				domain = bo->allowed_domains;
		} else {
			domain = bo->preferred_domains;
		}
	} else {
		domain = bo->allowed_domains;
	}

retry:
	amdgpu_bo_placement_from_domain(bo, domain);
	r = ttm_bo_validate(&bo->tbo, &bo->placement, &ctx);

	p->bytes_moved += ctx.bytes_moved;
	if (!amdgpu_gmc_vram_full_visible(&adev->gmc) &&
	    amdgpu_res_cpu_visible(adev, bo->tbo.resource))
		p->bytes_moved_vis += ctx.bytes_moved;

	if (unlikely(r == -ENOMEM) && domain != bo->allowed_domains) {
		domain = bo->allowed_domains;
		goto retry;
	}

	return r;
}

static int amdgpu_cs_parser_bos(struct amdgpu_cs_parser *p,
				union drm_amdgpu_cs *cs)
{
	struct amdgpu_fpriv *fpriv = p->filp->driver_priv;
	struct ttm_operation_ctx ctx = { true, false };
	struct amdgpu_vm *vm = &fpriv->vm;
	struct amdgpu_bo_list_entry *e;
	struct drm_gem_object *obj;
	unsigned long index;
	unsigned int i;
	int r;

	/* p->bo_list could already be assigned if AMDGPU_CHUNK_ID_BO_HANDLES is present */
	if (cs->in.bo_list_handle) {
		if (p->bo_list)
			return -EINVAL;

		r = amdgpu_bo_list_get(fpriv, cs->in.bo_list_handle,
				       &p->bo_list);
		if (r)
			return r;
	} else if (!p->bo_list) {
		/* Create a empty bo_list when no handle is provided */
		r = amdgpu_bo_list_create(p->adev, p->filp, NULL, 0,
					  &p->bo_list);
		if (r)
			return r;
	}

	mutex_lock(&p->bo_list->bo_list_mutex);

	/* Get userptr backing pages. If pages are updated after registered
	 * in amdgpu_gem_userptr_ioctl(), amdgpu_cs_list_validate() will do
	 * amdgpu_ttm_backend_bind() to flush and invalidate new pages
	 */
	amdgpu_bo_list_for_each_userptr_entry(e, p->bo_list) {
		bool userpage_invalidated = false;
		struct amdgpu_bo *bo = e->bo;
		int i;

		e->user_pages = kvcalloc(bo->tbo.ttm->num_pages,
					 sizeof(struct page *),
					 GFP_KERNEL);
		if (!e->user_pages) {
			DRM_ERROR("kvmalloc_array failure\n");
			r = -ENOMEM;
			goto out_free_user_pages;
		}

		r = amdgpu_ttm_tt_get_user_pages(bo, e->user_pages, &e->range);
		if (r) {
			kvfree(e->user_pages);
			e->user_pages = NULL;
			goto out_free_user_pages;
		}

		for (i = 0; i < bo->tbo.ttm->num_pages; i++) {
			if (bo->tbo.ttm->pages[i] != e->user_pages[i]) {
				userpage_invalidated = true;
				break;
			}
		}
		e->user_invalidated = userpage_invalidated;
	}

	drm_exec_until_all_locked(&p->exec) {
		r = amdgpu_vm_lock_pd(&fpriv->vm, &p->exec, 1 + p->gang_size);
		drm_exec_retry_on_contention(&p->exec);
		if (unlikely(r))
			goto out_free_user_pages;

		amdgpu_bo_list_for_each_entry(e, p->bo_list) {
			/* One fence for TTM and one for each CS job */
			r = drm_exec_prepare_obj(&p->exec, &e->bo->tbo.base,
						 1 + p->gang_size);
			drm_exec_retry_on_contention(&p->exec);
			if (unlikely(r))
				goto out_free_user_pages;

			e->bo_va = amdgpu_vm_bo_find(vm, e->bo);
		}

		if (p->uf_bo) {
			r = drm_exec_prepare_obj(&p->exec, &p->uf_bo->tbo.base,
						 1 + p->gang_size);
			drm_exec_retry_on_contention(&p->exec);
			if (unlikely(r))
				goto out_free_user_pages;
		}
	}

	amdgpu_bo_list_for_each_userptr_entry(e, p->bo_list) {
		struct mm_struct *usermm;

		usermm = amdgpu_ttm_tt_get_usermm(e->bo->tbo.ttm);
		if (usermm && usermm != current->mm) {
			r = -EPERM;
			goto out_free_user_pages;
		}

		if (amdgpu_ttm_tt_is_userptr(e->bo->tbo.ttm) &&
		    e->user_invalidated && e->user_pages) {
			amdgpu_bo_placement_from_domain(e->bo,
							AMDGPU_GEM_DOMAIN_CPU);
			r = ttm_bo_validate(&e->bo->tbo, &e->bo->placement,
					    &ctx);
			if (r)
				goto out_free_user_pages;

			amdgpu_ttm_tt_set_user_pages(e->bo->tbo.ttm,
						     e->user_pages);
		}

		kvfree(e->user_pages);
		e->user_pages = NULL;
	}

	amdgpu_cs_get_threshold_for_moves(p->adev, &p->bytes_moved_threshold,
					  &p->bytes_moved_vis_threshold);
	p->bytes_moved = 0;
	p->bytes_moved_vis = 0;

	r = amdgpu_vm_validate(p->adev, &fpriv->vm, NULL,
			       amdgpu_cs_bo_validate, p);
	if (r) {
		DRM_ERROR("amdgpu_vm_validate() failed.\n");
		goto out_free_user_pages;
	}

	drm_exec_for_each_locked_object(&p->exec, index, obj) {
		r = amdgpu_cs_bo_validate(p, gem_to_amdgpu_bo(obj));
		if (unlikely(r))
			goto out_free_user_pages;
	}

	if (p->uf_bo) {
		r = amdgpu_ttm_alloc_gart(&p->uf_bo->tbo);
		if (unlikely(r))
			goto out_free_user_pages;

		p->gang_leader->uf_addr += amdgpu_bo_gpu_offset(p->uf_bo);
	}

	amdgpu_cs_report_moved_bytes(p->adev, p->bytes_moved,
				     p->bytes_moved_vis);

	for (i = 0; i < p->gang_size; ++i)
		amdgpu_job_set_resources(p->jobs[i], p->bo_list->gds_obj,
					 p->bo_list->gws_obj,
					 p->bo_list->oa_obj);
	return 0;

out_free_user_pages:
	amdgpu_bo_list_for_each_userptr_entry(e, p->bo_list) {
		struct amdgpu_bo *bo = e->bo;

		if (!e->user_pages)
			continue;
		amdgpu_ttm_tt_get_user_pages_done(bo->tbo.ttm, e->range);
		kvfree(e->user_pages);
		e->user_pages = NULL;
		e->range = NULL;
	}
	mutex_unlock(&p->bo_list->bo_list_mutex);
	return r;
}

static void trace_amdgpu_cs_ibs(struct amdgpu_cs_parser *p)
{
	int i, j;

	if (!trace_amdgpu_cs_enabled())
		return;

	for (i = 0; i < p->gang_size; ++i) {
		struct amdgpu_job *job = p->jobs[i];

		for (j = 0; j < job->num_ibs; ++j)
			trace_amdgpu_cs(p, job, &job->ibs[j]);
	}
}

static int amdgpu_cs_patch_ibs(struct amdgpu_cs_parser *p,
			       struct amdgpu_job *job)
{
	struct amdgpu_ring *ring = amdgpu_job_ring(job);
	unsigned int i;
	int r;

	/* Only for UVD/VCE VM emulation */
	if (!ring->funcs->parse_cs && !ring->funcs->patch_cs_in_place)
		return 0;

	for (i = 0; i < job->num_ibs; ++i) {
		struct amdgpu_ib *ib = &job->ibs[i];
		struct amdgpu_bo_va_mapping *m;
		struct amdgpu_bo *aobj;
		uint64_t va_start;
		uint8_t *kptr;

		va_start = ib->gpu_addr & AMDGPU_GMC_HOLE_MASK;
		r = amdgpu_cs_find_mapping(p, va_start, &aobj, &m);
		if (r) {
			DRM_ERROR("IB va_start is invalid\n");
			return r;
		}

		if ((va_start + ib->length_dw * 4) >
		    (m->last + 1) * AMDGPU_GPU_PAGE_SIZE) {
			DRM_ERROR("IB va_start+ib_bytes is invalid\n");
			return -EINVAL;
		}

		/* the IB should be reserved at this point */
		r = amdgpu_bo_kmap(aobj, (void **)&kptr);
		if (r)
			return r;

		kptr += va_start - (m->start * AMDGPU_GPU_PAGE_SIZE);

		if (ring->funcs->parse_cs) {
			memcpy(ib->ptr, kptr, ib->length_dw * 4);
			amdgpu_bo_kunmap(aobj);

			r = amdgpu_ring_parse_cs(ring, p, job, ib);
			if (r)
				return r;

			if (ib->sa_bo)
				ib->gpu_addr =  amdgpu_sa_bo_gpu_addr(ib->sa_bo);
		} else {
			ib->ptr = (uint32_t *)kptr;
			r = amdgpu_ring_patch_cs_in_place(ring, p, job, ib);
			amdgpu_bo_kunmap(aobj);
			if (r)
				return r;
		}
	}

	return 0;
}

static int amdgpu_cs_patch_jobs(struct amdgpu_cs_parser *p)
{
	unsigned int i;
	int r;

	for (i = 0; i < p->gang_size; ++i) {
		r = amdgpu_cs_patch_ibs(p, p->jobs[i]);
		if (r)
			return r;
	}
	return 0;
}

static int amdgpu_cs_vm_handling(struct amdgpu_cs_parser *p)
{
	struct amdgpu_fpriv *fpriv = p->filp->driver_priv;
	struct amdgpu_job *job = p->gang_leader;
	struct amdgpu_device *adev = p->adev;
	struct amdgpu_vm *vm = &fpriv->vm;
	struct amdgpu_bo_list_entry *e;
	struct amdgpu_bo_va *bo_va;
	unsigned int i;
	int r;

	/*
	 * We can't use gang submit on with reserved VMIDs when the VM changes
	 * can't be invalidated by more than one engine at the same time.
	 */
	if (p->gang_size > 1 && !p->adev->vm_manager.concurrent_flush) {
		for (i = 0; i < p->gang_size; ++i) {
			struct drm_sched_entity *entity = p->entities[i];
			struct drm_gpu_scheduler *sched = entity->rq->sched;
			struct amdgpu_ring *ring = to_amdgpu_ring(sched);

			if (amdgpu_vmid_uses_reserved(adev, vm, ring->vm_hub))
				return -EINVAL;
		}
	}

	r = amdgpu_vm_clear_freed(adev, vm, NULL);
	if (r)
		return r;

	r = amdgpu_vm_bo_update(adev, fpriv->prt_va, false);
	if (r)
		return r;

	r = amdgpu_sync_fence(&p->sync, fpriv->prt_va->last_pt_update);
	if (r)
		return r;

	if (fpriv->csa_va) {
		bo_va = fpriv->csa_va;
		BUG_ON(!bo_va);
		r = amdgpu_vm_bo_update(adev, bo_va, false);
		if (r)
			return r;

		r = amdgpu_sync_fence(&p->sync, bo_va->last_pt_update);
		if (r)
			return r;
	}

	/* FIXME: In theory this loop shouldn't be needed any more when
	 * amdgpu_vm_handle_moved handles all moved BOs that are reserved
	 * with p->ticket. But removing it caused test regressions, so I'm
	 * leaving it here for now.
	 */
	amdgpu_bo_list_for_each_entry(e, p->bo_list) {
		bo_va = e->bo_va;
		if (bo_va == NULL)
			continue;

		r = amdgpu_vm_bo_update(adev, bo_va, false);
		if (r)
			return r;

		r = amdgpu_sync_fence(&p->sync, bo_va->last_pt_update);
		if (r)
			return r;
	}

	r = amdgpu_vm_handle_moved(adev, vm, &p->exec.ticket);
	if (r)
		return r;

	r = amdgpu_vm_update_pdes(adev, vm, false);
	if (r)
		return r;

	r = amdgpu_sync_fence(&p->sync, vm->last_update);
	if (r)
		return r;

	for (i = 0; i < p->gang_size; ++i) {
		job = p->jobs[i];

		if (!job->vm)
			continue;

		job->vm_pd_addr = amdgpu_gmc_pd_addr(vm->root.bo);
	}

	if (adev->debug_vm) {
		/* Invalidate all BOs to test for userspace bugs */
		amdgpu_bo_list_for_each_entry(e, p->bo_list) {
			struct amdgpu_bo *bo = e->bo;

			/* ignore duplicates */
			if (!bo)
				continue;

			amdgpu_vm_bo_invalidate(adev, bo, false);
		}
	}

	return 0;
}

static int amdgpu_cs_sync_rings(struct amdgpu_cs_parser *p)
{
	struct amdgpu_fpriv *fpriv = p->filp->driver_priv;
	struct drm_gpu_scheduler *sched;
	struct drm_gem_object *obj;
	struct dma_fence *fence;
	unsigned long index;
	unsigned int i;
	int r;

	r = amdgpu_ctx_wait_prev_fence(p->ctx, p->entities[p->gang_leader_idx]);
	if (r) {
		if (r != -ERESTARTSYS)
			DRM_ERROR("amdgpu_ctx_wait_prev_fence failed.\n");
		return r;
	}

	drm_exec_for_each_locked_object(&p->exec, index, obj) {
		struct amdgpu_bo *bo = gem_to_amdgpu_bo(obj);

		struct dma_resv *resv = bo->tbo.base.resv;
		enum amdgpu_sync_mode sync_mode;

		sync_mode = amdgpu_bo_explicit_sync(bo) ?
			AMDGPU_SYNC_EXPLICIT : AMDGPU_SYNC_NE_OWNER;
		r = amdgpu_sync_resv(p->adev, &p->sync, resv, sync_mode,
				     &fpriv->vm);
		if (r)
			return r;
	}

	for (i = 0; i < p->gang_size; ++i) {
		r = amdgpu_sync_push_to_job(&p->sync, p->jobs[i]);
		if (r)
			return r;
	}

	sched = p->gang_leader->base.entity->rq->sched;
	while ((fence = amdgpu_sync_get_fence(&p->sync))) {
		struct drm_sched_fence *s_fence = to_drm_sched_fence(fence);

		/*
		 * When we have an dependency it might be necessary to insert a
		 * pipeline sync to make sure that all caches etc are flushed and the
		 * next job actually sees the results from the previous one
		 * before we start executing on the same scheduler ring.
		 */
		if (!s_fence || s_fence->sched != sched) {
			dma_fence_put(fence);
			continue;
		}

		r = amdgpu_sync_fence(&p->gang_leader->explicit_sync, fence);
		dma_fence_put(fence);
		if (r)
			return r;
	}
	return 0;
}

static void amdgpu_cs_post_dependencies(struct amdgpu_cs_parser *p)
{
	int i;

	for (i = 0; i < p->num_post_deps; ++i) {
		if (p->post_deps[i].chain && p->post_deps[i].point) {
			drm_syncobj_add_point(p->post_deps[i].syncobj,
					      p->post_deps[i].chain,
					      p->fence, p->post_deps[i].point);
			p->post_deps[i].chain = NULL;
		} else {
			drm_syncobj_replace_fence(p->post_deps[i].syncobj,
						  p->fence);
		}
	}
}

static int amdgpu_cs_submit(struct amdgpu_cs_parser *p,
			    union drm_amdgpu_cs *cs)
{
	struct amdgpu_fpriv *fpriv = p->filp->driver_priv;
	struct amdgpu_job *leader = p->gang_leader;
	struct amdgpu_bo_list_entry *e;
	struct drm_gem_object *gobj;
	unsigned long index;
	unsigned int i;
	uint64_t seq;
	int r;

	for (i = 0; i < p->gang_size; ++i)
		drm_sched_job_arm(&p->jobs[i]->base);

	for (i = 0; i < p->gang_size; ++i) {
		struct dma_fence *fence;

		if (p->jobs[i] == leader)
			continue;

		fence = &p->jobs[i]->base.s_fence->scheduled;
		dma_fence_get(fence);
		r = drm_sched_job_add_dependency(&leader->base, fence);
		if (r) {
			dma_fence_put(fence);
			return r;
		}
	}

	if (p->gang_size > 1) {
		for (i = 0; i < p->gang_size; ++i)
			amdgpu_job_set_gang_leader(p->jobs[i], leader);
	}

	/* No memory allocation is allowed while holding the notifier lock.
	 * The lock is held until amdgpu_cs_submit is finished and fence is
	 * added to BOs.
	 */
	mutex_lock(&p->adev->notifier_lock);

	/* If userptr are invalidated after amdgpu_cs_parser_bos(), return
	 * -EAGAIN, drmIoctl in libdrm will restart the amdgpu_cs_ioctl.
	 */
	r = 0;
	amdgpu_bo_list_for_each_userptr_entry(e, p->bo_list) {
		r |= !amdgpu_ttm_tt_get_user_pages_done(e->bo->tbo.ttm,
							e->range);
		e->range = NULL;
	}
	if (r) {
		r = -EAGAIN;
		mutex_unlock(&p->adev->notifier_lock);
		return r;
	}

	p->fence = dma_fence_get(&leader->base.s_fence->finished);
	drm_exec_for_each_locked_object(&p->exec, index, gobj) {

		ttm_bo_move_to_lru_tail_unlocked(&gem_to_amdgpu_bo(gobj)->tbo);

		/* Everybody except for the gang leader uses READ */
		for (i = 0; i < p->gang_size; ++i) {
			if (p->jobs[i] == leader)
				continue;

			dma_resv_add_fence(gobj->resv,
					   &p->jobs[i]->base.s_fence->finished,
					   DMA_RESV_USAGE_READ);
		}

		/* The gang leader as remembered as writer */
		dma_resv_add_fence(gobj->resv, p->fence, DMA_RESV_USAGE_WRITE);
	}

	seq = amdgpu_ctx_add_fence(p->ctx, p->entities[p->gang_leader_idx],
				   p->fence);
	amdgpu_cs_post_dependencies(p);

	if ((leader->preamble_status & AMDGPU_PREAMBLE_IB_PRESENT) &&
	    !p->ctx->preamble_presented) {
		leader->preamble_status |= AMDGPU_PREAMBLE_IB_PRESENT_FIRST;
		p->ctx->preamble_presented = true;
	}

	cs->out.handle = seq;
	leader->uf_sequence = seq;

	amdgpu_vm_bo_trace_cs(&fpriv->vm, &p->exec.ticket);
	for (i = 0; i < p->gang_size; ++i) {
		amdgpu_job_free_resources(p->jobs[i]);
		trace_amdgpu_cs_ioctl(p->jobs[i]);
		drm_sched_entity_push_job(&p->jobs[i]->base);
		p->jobs[i] = NULL;
	}

	amdgpu_vm_move_to_lru_tail(p->adev, &fpriv->vm);

	mutex_unlock(&p->adev->notifier_lock);
	mutex_unlock(&p->bo_list->bo_list_mutex);
	return 0;
}

/* Cleanup the parser structure */
static void amdgpu_cs_parser_fini(struct amdgpu_cs_parser *parser)
{
	unsigned int i;

	amdgpu_sync_free(&parser->sync);
	drm_exec_fini(&parser->exec);

	for (i = 0; i < parser->num_post_deps; i++) {
		drm_syncobj_put(parser->post_deps[i].syncobj);
		kfree(parser->post_deps[i].chain);
	}
	kfree(parser->post_deps);

	dma_fence_put(parser->fence);

	if (parser->ctx)
		amdgpu_ctx_put(parser->ctx);
	if (parser->bo_list)
		amdgpu_bo_list_put(parser->bo_list);

	for (i = 0; i < parser->nchunks; i++)
		kvfree(parser->chunks[i].kdata);
	kvfree(parser->chunks);
	for (i = 0; i < parser->gang_size; ++i) {
		if (parser->jobs[i])
			amdgpu_job_free(parser->jobs[i]);
	}
	amdgpu_bo_unref(&parser->uf_bo);
}

int amdgpu_cs_ioctl(struct drm_device *dev, void *data, struct drm_file *filp)
{
	struct amdgpu_device *adev = drm_to_adev(dev);
	struct amdgpu_cs_parser parser;
	int r;

	if (amdgpu_ras_intr_triggered())
		return -EHWPOISON;

	if (!adev->accel_working)
		return -EBUSY;

	r = amdgpu_cs_parser_init(&parser, adev, filp, data);
	if (r) {
		DRM_ERROR_RATELIMITED("Failed to initialize parser %d!\n", r);
		return r;
	}

	r = amdgpu_cs_pass1(&parser, data);
	if (r)
		goto error_fini;

	r = amdgpu_cs_pass2(&parser);
	if (r)
		goto error_fini;

	r = amdgpu_cs_parser_bos(&parser, data);
	if (r) {
		if (r == -ENOMEM)
			DRM_ERROR("Not enough memory for command submission!\n");
		else if (r != -ERESTARTSYS && r != -EAGAIN)
			DRM_DEBUG("Failed to process the buffer list %d!\n", r);
		goto error_fini;
	}

	r = amdgpu_cs_patch_jobs(&parser);
	if (r)
		goto error_backoff;

	r = amdgpu_cs_vm_handling(&parser);
	if (r)
		goto error_backoff;

	r = amdgpu_cs_sync_rings(&parser);
	if (r)
		goto error_backoff;

	trace_amdgpu_cs_ibs(&parser);

	r = amdgpu_cs_submit(&parser, data);
	if (r)
		goto error_backoff;

	amdgpu_cs_parser_fini(&parser);
	return 0;

error_backoff:
	mutex_unlock(&parser.bo_list->bo_list_mutex);

error_fini:
	amdgpu_cs_parser_fini(&parser);
	return r;
}

/**
 * amdgpu_cs_wait_ioctl - wait for a command submission to finish
 *
 * @dev: drm device
 * @data: data from userspace
 * @filp: file private
 *
 * Wait for the command submission identified by handle to finish.
 */
int amdgpu_cs_wait_ioctl(struct drm_device *dev, void *data,
			 struct drm_file *filp)
{
	union drm_amdgpu_wait_cs *wait = data;
	unsigned long timeout = amdgpu_gem_timeout(wait->in.timeout);
	struct drm_sched_entity *entity;
	struct amdgpu_ctx *ctx;
	struct dma_fence *fence;
	long r;

	ctx = amdgpu_ctx_get(filp->driver_priv, wait->in.ctx_id);
	if (ctx == NULL)
		return -EINVAL;

	r = amdgpu_ctx_get_entity(ctx, wait->in.ip_type, wait->in.ip_instance,
				  wait->in.ring, &entity);
	if (r) {
		amdgpu_ctx_put(ctx);
		return r;
	}

	fence = amdgpu_ctx_get_fence(ctx, entity, wait->in.handle);
	if (IS_ERR(fence))
		r = PTR_ERR(fence);
	else if (fence) {
		r = dma_fence_wait_timeout(fence, true, timeout);
		if (r > 0 && fence->error)
			r = fence->error;
		dma_fence_put(fence);
	} else
		r = 1;

	amdgpu_ctx_put(ctx);
	if (r < 0)
		return r;

	memset(wait, 0, sizeof(*wait));
	wait->out.status = (r == 0);

	return 0;
}

/**
 * amdgpu_cs_get_fence - helper to get fence from drm_amdgpu_fence
 *
 * @adev: amdgpu device
 * @filp: file private
 * @user: drm_amdgpu_fence copied from user space
 */
static struct dma_fence *amdgpu_cs_get_fence(struct amdgpu_device *adev,
					     struct drm_file *filp,
					     struct drm_amdgpu_fence *user)
{
	struct drm_sched_entity *entity;
	struct amdgpu_ctx *ctx;
	struct dma_fence *fence;
	int r;

	ctx = amdgpu_ctx_get(filp->driver_priv, user->ctx_id);
	if (ctx == NULL)
		return ERR_PTR(-EINVAL);

	r = amdgpu_ctx_get_entity(ctx, user->ip_type, user->ip_instance,
				  user->ring, &entity);
	if (r) {
		amdgpu_ctx_put(ctx);
		return ERR_PTR(r);
	}

	fence = amdgpu_ctx_get_fence(ctx, entity, user->seq_no);
	amdgpu_ctx_put(ctx);

	return fence;
}

int amdgpu_cs_fence_to_handle_ioctl(struct drm_device *dev, void *data,
				    struct drm_file *filp)
{
	struct amdgpu_device *adev = drm_to_adev(dev);
	union drm_amdgpu_fence_to_handle *info = data;
	struct dma_fence *fence;
	struct drm_syncobj *syncobj;
	struct sync_file *sync_file;
	int fd, r;

	fence = amdgpu_cs_get_fence(adev, filp, &info->in.fence);
	if (IS_ERR(fence))
		return PTR_ERR(fence);

	if (!fence)
		fence = dma_fence_get_stub();

	switch (info->in.what) {
	case AMDGPU_FENCE_TO_HANDLE_GET_SYNCOBJ:
		r = drm_syncobj_create(&syncobj, 0, fence);
		dma_fence_put(fence);
		if (r)
			return r;
		r = drm_syncobj_get_handle(filp, syncobj, &info->out.handle);
		drm_syncobj_put(syncobj);
		return r;

	case AMDGPU_FENCE_TO_HANDLE_GET_SYNCOBJ_FD:
		r = drm_syncobj_create(&syncobj, 0, fence);
		dma_fence_put(fence);
		if (r)
			return r;
		r = drm_syncobj_get_fd(syncobj, (int *)&info->out.handle);
		drm_syncobj_put(syncobj);
		return r;

	case AMDGPU_FENCE_TO_HANDLE_GET_SYNC_FILE_FD:
		fd = get_unused_fd_flags(O_CLOEXEC);
		if (fd < 0) {
			dma_fence_put(fence);
			return fd;
		}

		sync_file = sync_file_create(fence);
		dma_fence_put(fence);
		if (!sync_file) {
			put_unused_fd(fd);
			return -ENOMEM;
		}

		fd_install(fd, sync_file->file);
		info->out.handle = fd;
		return 0;

	default:
		dma_fence_put(fence);
		return -EINVAL;
	}
}

/**
 * amdgpu_cs_wait_all_fences - wait on all fences to signal
 *
 * @adev: amdgpu device
 * @filp: file private
 * @wait: wait parameters
 * @fences: array of drm_amdgpu_fence
 */
static int amdgpu_cs_wait_all_fences(struct amdgpu_device *adev,
				     struct drm_file *filp,
				     union drm_amdgpu_wait_fences *wait,
				     struct drm_amdgpu_fence *fences)
{
	uint32_t fence_count = wait->in.fence_count;
	unsigned int i;
	long r = 1;

	for (i = 0; i < fence_count; i++) {
		struct dma_fence *fence;
		unsigned long timeout = amdgpu_gem_timeout(wait->in.timeout_ns);

		fence = amdgpu_cs_get_fence(adev, filp, &fences[i]);
		if (IS_ERR(fence))
			return PTR_ERR(fence);
		else if (!fence)
			continue;

		r = dma_fence_wait_timeout(fence, true, timeout);
		if (r > 0 && fence->error)
			r = fence->error;

		dma_fence_put(fence);
		if (r < 0)
			return r;

		if (r == 0)
			break;
	}

	memset(wait, 0, sizeof(*wait));
	wait->out.status = (r > 0);

	return 0;
}

/**
 * amdgpu_cs_wait_any_fence - wait on any fence to signal
 *
 * @adev: amdgpu device
 * @filp: file private
 * @wait: wait parameters
 * @fences: array of drm_amdgpu_fence
 */
static int amdgpu_cs_wait_any_fence(struct amdgpu_device *adev,
				    struct drm_file *filp,
				    union drm_amdgpu_wait_fences *wait,
				    struct drm_amdgpu_fence *fences)
{
	unsigned long timeout = amdgpu_gem_timeout(wait->in.timeout_ns);
	uint32_t fence_count = wait->in.fence_count;
	uint32_t first = ~0;
	struct dma_fence **array;
	unsigned int i;
	long r;

	/* Prepare the fence array */
	array = kcalloc(fence_count, sizeof(struct dma_fence *), GFP_KERNEL);

	if (array == NULL)
		return -ENOMEM;

	for (i = 0; i < fence_count; i++) {
		struct dma_fence *fence;

		fence = amdgpu_cs_get_fence(adev, filp, &fences[i]);
		if (IS_ERR(fence)) {
			r = PTR_ERR(fence);
			goto err_free_fence_array;
		} else if (fence) {
			array[i] = fence;
		} else { /* NULL, the fence has been already signaled */
			r = 1;
			first = i;
			goto out;
		}
	}

	r = dma_fence_wait_any_timeout(array, fence_count, true, timeout,
				       &first);
	if (r < 0)
		goto err_free_fence_array;

out:
	memset(wait, 0, sizeof(*wait));
	wait->out.status = (r > 0);
	wait->out.first_signaled = first;

	if (first < fence_count && array[first])
		r = array[first]->error;
	else
		r = 0;

err_free_fence_array:
	for (i = 0; i < fence_count; i++)
		dma_fence_put(array[i]);
	kfree(array);

	return r;
}

/**
 * amdgpu_cs_wait_fences_ioctl - wait for multiple command submissions to finish
 *
 * @dev: drm device
 * @data: data from userspace
 * @filp: file private
 */
int amdgpu_cs_wait_fences_ioctl(struct drm_device *dev, void *data,
				struct drm_file *filp)
{
	struct amdgpu_device *adev = drm_to_adev(dev);
	union drm_amdgpu_wait_fences *wait = data;
	uint32_t fence_count = wait->in.fence_count;
	struct drm_amdgpu_fence *fences_user;
	struct drm_amdgpu_fence *fences;
	int r;

	/* Get the fences from userspace */
	fences = kmalloc_array(fence_count, sizeof(struct drm_amdgpu_fence),
			GFP_KERNEL);
	if (fences == NULL)
		return -ENOMEM;

	fences_user = u64_to_user_ptr(wait->in.fences);
	if (copy_from_user(fences, fences_user,
		sizeof(struct drm_amdgpu_fence) * fence_count)) {
		r = -EFAULT;
		goto err_free_fences;
	}

	if (wait->in.wait_all)
		r = amdgpu_cs_wait_all_fences(adev, filp, wait, fences);
	else
		r = amdgpu_cs_wait_any_fence(adev, filp, wait, fences);

err_free_fences:
	kfree(fences);

	return r;
}

/**
 * amdgpu_cs_find_mapping - find bo_va for VM address
 *
 * @parser: command submission parser context
 * @addr: VM address
 * @bo: resulting BO of the mapping found
 * @map: Placeholder to return found BO mapping
 *
 * Search the buffer objects in the command submission context for a certain
 * virtual memory address. Returns allocation structure when found, NULL
 * otherwise.
 */
int amdgpu_cs_find_mapping(struct amdgpu_cs_parser *parser,
			   uint64_t addr, struct amdgpu_bo **bo,
			   struct amdgpu_bo_va_mapping **map)
{
	struct amdgpu_fpriv *fpriv = parser->filp->driver_priv;
	struct ttm_operation_ctx ctx = { false, false };
	struct amdgpu_vm *vm = &fpriv->vm;
	struct amdgpu_bo_va_mapping *mapping;
	int i, r;

	addr /= AMDGPU_GPU_PAGE_SIZE;

	mapping = amdgpu_vm_bo_lookup_mapping(vm, addr);
	if (!mapping || !mapping->bo_va || !mapping->bo_va->base.bo)
		return -EINVAL;

	*bo = mapping->bo_va->base.bo;
	*map = mapping;

	/* Double check that the BO is reserved by this CS */
	if (dma_resv_locking_ctx((*bo)->tbo.base.resv) != &parser->exec.ticket)
		return -EINVAL;

	(*bo)->flags |= AMDGPU_GEM_CREATE_VRAM_CONTIGUOUS;
	amdgpu_bo_placement_from_domain(*bo, (*bo)->allowed_domains);
	for (i = 0; i < (*bo)->placement.num_placement; i++)
		(*bo)->placements[i].flags |= TTM_PL_FLAG_CONTIGUOUS;
	r = ttm_bo_validate(&(*bo)->tbo, &(*bo)->placement, &ctx);
	if (r)
		return r;

	return amdgpu_ttm_alloc_gart(&(*bo)->tbo);
}<|MERGE_RESOLUTION|>--- conflicted
+++ resolved
@@ -265,11 +265,7 @@
 
 			/* Only a single BO list is allowed to simplify handling. */
 			if (p->bo_list)
-<<<<<<< HEAD
-				ret = -EINVAL;
-=======
 				goto free_partial_kdata;
->>>>>>> 8ee0f23e
 
 			ret = amdgpu_cs_p1_bo_handles(p, p->chunks[i].kdata);
 			if (ret)
