--- conflicted
+++ resolved
@@ -131,10 +131,7 @@
 	unsigned int		pin_dir:1;
 	size_t			max_xfer_len;
 	u32			ref_clk_hz;
-<<<<<<< HEAD
-=======
 	bool			use_multi_mode;
->>>>>>> 0c383648
 };
 
 struct omap2_mcspi_cs {
@@ -1189,16 +1186,6 @@
 		    t->bits_per_word == spi->bits_per_word)
 			par_override = 0;
 	}
-<<<<<<< HEAD
-	if (cd && cd->cs_per_word) {
-		chconf = mcspi->ctx.modulctrl;
-		chconf &= ~OMAP2_MCSPI_MODULCTRL_SINGLE;
-		mcspi_write_reg(ctlr, OMAP2_MCSPI_MODULCTRL, chconf);
-		mcspi->ctx.modulctrl =
-			mcspi_read_cs_reg(spi, OMAP2_MCSPI_MODULCTRL);
-	}
-=======
->>>>>>> 0c383648
 
 	chconf = mcspi_cached_chconf0(spi);
 	chconf &= ~OMAP2_MCSPI_CHCONF_TRM_MASK;
@@ -1257,17 +1244,6 @@
 		status = omap2_mcspi_setup_transfer(spi, NULL);
 	}
 
-<<<<<<< HEAD
-	if (cd && cd->cs_per_word) {
-		chconf = mcspi->ctx.modulctrl;
-		chconf |= OMAP2_MCSPI_MODULCTRL_SINGLE;
-		mcspi_write_reg(ctlr, OMAP2_MCSPI_MODULCTRL, chconf);
-		mcspi->ctx.modulctrl =
-			mcspi_read_cs_reg(spi, OMAP2_MCSPI_MODULCTRL);
-	}
-
-=======
->>>>>>> 0c383648
 	omap2_mcspi_set_enable(spi, 0);
 
 	if (spi_get_csgpiod(spi, 0))
