--- conflicted
+++ resolved
@@ -1229,17 +1229,6 @@
 	struct lpfc_hba *phba;
 
 	phba = from_timer(phba, t, rrq_tmr);
-<<<<<<< HEAD
-	spin_lock_irqsave(&phba->pport->work_port_lock, iflag);
-	if (!test_bit(FC_UNLOADING, &phba->pport->load_flag))
-		phba->hba_flag |= HBA_RRQ_ACTIVE;
-	else
-		phba->hba_flag &= ~HBA_RRQ_ACTIVE;
-	spin_unlock_irqrestore(&phba->pport->work_port_lock, iflag);
-
-	if (!test_bit(FC_UNLOADING, &phba->pport->load_flag))
-		lpfc_worker_wake_up(phba);
-=======
 	if (test_bit(FC_UNLOADING, &phba->pport->load_flag)) {
 		clear_bit(HBA_RRQ_ACTIVE, &phba->hba_flag);
 		return;
@@ -1247,7 +1236,6 @@
 
 	set_bit(HBA_RRQ_ACTIVE, &phba->hba_flag);
 	lpfc_worker_wake_up(phba);
->>>>>>> 0c383648
 }
 
 /**
