/*
 * Broadcom NetXtreme-E RoCE driver.
 *
 * Copyright (c) 2016 - 2017, Broadcom. All rights reserved.  The term
 * Broadcom refers to Broadcom Limited and/or its subsidiaries.
 *
 * This software is available to you under a choice of one of two
 * licenses.  You may choose to be licensed under the terms of the GNU
 * General Public License (GPL) Version 2, available from the file
 * COPYING in the main directory of this source tree, or the
 * BSD license below:
 *
 * Redistribution and use in source and binary forms, with or without
 * modification, are permitted provided that the following conditions
 * are met:
 *
 * 1. Redistributions of source code must retain the above copyright
 *    notice, this list of conditions and the following disclaimer.
 * 2. Redistributions in binary form must reproduce the above copyright
 *    notice, this list of conditions and the following disclaimer in
 *    the documentation and/or other materials provided with the
 *    distribution.
 *
 * THIS SOFTWARE IS PROVIDED BY THE AUTHOR AND CONTRIBUTORS ``AS IS''
 * AND ANY EXPRESS OR IMPLIED WARRANTIES, INCLUDING, BUT NOT LIMITED TO,
 * THE IMPLIED WARRANTIES OF MERCHANTABILITY AND FITNESS FOR A PARTICULAR
 * PURPOSE ARE DISCLAIMED. IN NO EVENT SHALL THE AUTHOR OR CONTRIBUTORS
 * BE LIABLE FOR ANY DIRECT, INDIRECT, INCIDENTAL, SPECIAL, EXEMPLARY, OR
 * CONSEQUENTIAL DAMAGES (INCLUDING, BUT NOT LIMITED TO, PROCUREMENT OF
 * SUBSTITUTE GOODS OR SERVICES; LOSS OF USE, DATA, OR PROFITS; OR
 * BUSINESS INTERRUPTION) HOWEVER CAUSED AND ON ANY THEORY OF LIABILITY,
 * WHETHER IN CONTRACT, STRICT LIABILITY, OR TORT (INCLUDING NEGLIGENCE
 * OR OTHERWISE) ARISING IN ANY WAY OUT OF THE USE OF THIS SOFTWARE, EVEN
 * IF ADVISED OF THE POSSIBILITY OF SUCH DAMAGE.
 *
 * Description: Fast Path Operators
 */

#define dev_fmt(fmt) "QPLIB: " fmt

#include <linux/interrupt.h>
#include <linux/spinlock.h>
#include <linux/sched.h>
#include <linux/slab.h>
#include <linux/pci.h>
#include <linux/delay.h>
#include <linux/prefetch.h>
#include <linux/if_ether.h>
#include <rdma/ib_mad.h>

#include "roce_hsi.h"

#include "qplib_res.h"
#include "qplib_rcfw.h"
#include "qplib_sp.h"
#include "qplib_fp.h"

static void __clean_cq(struct bnxt_qplib_cq *cq, u64 qp);

static void bnxt_qplib_cancel_phantom_processing(struct bnxt_qplib_qp *qp)
{
	qp->sq.condition = false;
	qp->sq.send_phantom = false;
	qp->sq.single = false;
}

/* Flush list */
static void __bnxt_qplib_add_flush_qp(struct bnxt_qplib_qp *qp)
{
	struct bnxt_qplib_cq *scq, *rcq;

	scq = qp->scq;
	rcq = qp->rcq;

	if (!qp->sq.flushed) {
		dev_dbg(&scq->hwq.pdev->dev,
			"FP: Adding to SQ Flush list = %p\n", qp);
		bnxt_qplib_cancel_phantom_processing(qp);
		list_add_tail(&qp->sq_flush, &scq->sqf_head);
		qp->sq.flushed = true;
	}
	if (!qp->srq) {
		if (!qp->rq.flushed) {
			dev_dbg(&rcq->hwq.pdev->dev,
				"FP: Adding to RQ Flush list = %p\n", qp);
			list_add_tail(&qp->rq_flush, &rcq->rqf_head);
			qp->rq.flushed = true;
		}
	}
}

static void bnxt_qplib_acquire_cq_flush_locks(struct bnxt_qplib_qp *qp,
				       unsigned long *flags)
	__acquires(&qp->scq->flush_lock) __acquires(&qp->rcq->flush_lock)
{
	spin_lock_irqsave(&qp->scq->flush_lock, *flags);
	if (qp->scq == qp->rcq)
		__acquire(&qp->rcq->flush_lock);
	else
		spin_lock(&qp->rcq->flush_lock);
}

static void bnxt_qplib_release_cq_flush_locks(struct bnxt_qplib_qp *qp,
				       unsigned long *flags)
	__releases(&qp->scq->flush_lock) __releases(&qp->rcq->flush_lock)
{
	if (qp->scq == qp->rcq)
		__release(&qp->rcq->flush_lock);
	else
		spin_unlock(&qp->rcq->flush_lock);
	spin_unlock_irqrestore(&qp->scq->flush_lock, *flags);
}

void bnxt_qplib_add_flush_qp(struct bnxt_qplib_qp *qp)
{
	unsigned long flags;

	bnxt_qplib_acquire_cq_flush_locks(qp, &flags);
	__bnxt_qplib_add_flush_qp(qp);
	bnxt_qplib_release_cq_flush_locks(qp, &flags);
}

static void __bnxt_qplib_del_flush_qp(struct bnxt_qplib_qp *qp)
{
	if (qp->sq.flushed) {
		qp->sq.flushed = false;
		list_del(&qp->sq_flush);
	}
	if (!qp->srq) {
		if (qp->rq.flushed) {
			qp->rq.flushed = false;
			list_del(&qp->rq_flush);
		}
	}
}

void bnxt_qplib_clean_qp(struct bnxt_qplib_qp *qp)
{
	unsigned long flags;

	bnxt_qplib_acquire_cq_flush_locks(qp, &flags);
	__clean_cq(qp->scq, (u64)(unsigned long)qp);
	qp->sq.hwq.prod = 0;
	qp->sq.hwq.cons = 0;
	__clean_cq(qp->rcq, (u64)(unsigned long)qp);
	qp->rq.hwq.prod = 0;
	qp->rq.hwq.cons = 0;

	__bnxt_qplib_del_flush_qp(qp);
	bnxt_qplib_release_cq_flush_locks(qp, &flags);
}

static void bnxt_qpn_cqn_sched_task(struct work_struct *work)
{
	struct bnxt_qplib_nq_work *nq_work =
			container_of(work, struct bnxt_qplib_nq_work, work);

	struct bnxt_qplib_cq *cq = nq_work->cq;
	struct bnxt_qplib_nq *nq = nq_work->nq;

	if (cq && nq) {
		spin_lock_bh(&cq->compl_lock);
		if (atomic_read(&cq->arm_state) && nq->cqn_handler) {
			dev_dbg(&nq->pdev->dev,
				"%s:Trigger cq  = %p event nq = %p\n",
				__func__, cq, nq);
			nq->cqn_handler(nq, cq);
		}
		spin_unlock_bh(&cq->compl_lock);
	}
	kfree(nq_work);
}

static void bnxt_qplib_free_qp_hdr_buf(struct bnxt_qplib_res *res,
				       struct bnxt_qplib_qp *qp)
{
	struct bnxt_qplib_q *rq = &qp->rq;
	struct bnxt_qplib_q *sq = &qp->sq;

	if (qp->rq_hdr_buf)
		dma_free_coherent(&res->pdev->dev,
				  rq->max_wqe * qp->rq_hdr_buf_size,
				  qp->rq_hdr_buf, qp->rq_hdr_buf_map);
	if (qp->sq_hdr_buf)
		dma_free_coherent(&res->pdev->dev,
				  sq->max_wqe * qp->sq_hdr_buf_size,
				  qp->sq_hdr_buf, qp->sq_hdr_buf_map);
	qp->rq_hdr_buf = NULL;
	qp->sq_hdr_buf = NULL;
	qp->rq_hdr_buf_map = 0;
	qp->sq_hdr_buf_map = 0;
	qp->sq_hdr_buf_size = 0;
	qp->rq_hdr_buf_size = 0;
}

static int bnxt_qplib_alloc_qp_hdr_buf(struct bnxt_qplib_res *res,
				       struct bnxt_qplib_qp *qp)
{
	struct bnxt_qplib_q *rq = &qp->rq;
	struct bnxt_qplib_q *sq = &qp->sq;
	int rc = 0;

	if (qp->sq_hdr_buf_size && sq->max_wqe) {
		qp->sq_hdr_buf = dma_alloc_coherent(&res->pdev->dev,
					sq->max_wqe * qp->sq_hdr_buf_size,
					&qp->sq_hdr_buf_map, GFP_KERNEL);
		if (!qp->sq_hdr_buf) {
			rc = -ENOMEM;
			dev_err(&res->pdev->dev,
				"Failed to create sq_hdr_buf\n");
			goto fail;
		}
	}

	if (qp->rq_hdr_buf_size && rq->max_wqe) {
		qp->rq_hdr_buf = dma_alloc_coherent(&res->pdev->dev,
						    rq->max_wqe *
						    qp->rq_hdr_buf_size,
						    &qp->rq_hdr_buf_map,
						    GFP_KERNEL);
		if (!qp->rq_hdr_buf) {
			rc = -ENOMEM;
			dev_err(&res->pdev->dev,
				"Failed to create rq_hdr_buf\n");
			goto fail;
		}
	}
	return 0;

fail:
	bnxt_qplib_free_qp_hdr_buf(res, qp);
	return rc;
}

static void clean_nq(struct bnxt_qplib_nq *nq, struct bnxt_qplib_cq *cq)
{
	struct bnxt_qplib_hwq *hwq = &nq->hwq;
	struct nq_base *nqe, **nq_ptr;
	int budget = nq->budget;
	uintptr_t q_handle;
	u16 type;

	spin_lock_bh(&hwq->lock);
	/* Service the NQ until empty */
	while (budget--) {
		nq_ptr = (struct nq_base **)hwq->pbl_ptr;
		nqe = &nq_ptr[NQE_PG(hwq->cons)][NQE_IDX(hwq->cons)];
		if (!NQE_CMP_VALID(nqe, nq->nq_db.dbinfo.flags))
			break;

		/*
		 * The valid test of the entry must be done first before
		 * reading any further.
		 */
		dma_rmb();

		type = le16_to_cpu(nqe->info10_type) & NQ_BASE_TYPE_MASK;
		switch (type) {
		case NQ_BASE_TYPE_CQ_NOTIFICATION:
		{
			struct nq_cn *nqcne = (struct nq_cn *)nqe;

			q_handle = le32_to_cpu(nqcne->cq_handle_low);
			q_handle |= (u64)le32_to_cpu(nqcne->cq_handle_high)
						     << 32;
			if ((unsigned long)cq == q_handle) {
				nqcne->cq_handle_low = 0;
				nqcne->cq_handle_high = 0;
				cq->cnq_events++;
			}
			break;
		}
		default:
			break;
		}
		bnxt_qplib_hwq_incr_cons(hwq->max_elements, &hwq->cons,
					 1, &nq->nq_db.dbinfo.flags);
	}
	spin_unlock_bh(&hwq->lock);
}

/* Wait for receiving all NQEs for this CQ and clean the NQEs associated with
 * this CQ.
 */
static void __wait_for_all_nqes(struct bnxt_qplib_cq *cq, u16 cnq_events)
{
	u32 retry_cnt = 100;

	while (retry_cnt--) {
		if (cnq_events == cq->cnq_events)
			return;
		usleep_range(50, 100);
		clean_nq(cq->nq, cq);
	}
}

static void bnxt_qplib_service_nq(struct tasklet_struct *t)
{
	struct bnxt_qplib_nq *nq = from_tasklet(nq, t, nq_tasklet);
	struct bnxt_qplib_hwq *hwq = &nq->hwq;
	struct bnxt_qplib_cq *cq;
	int budget = nq->budget;
	struct nq_base *nqe;
	uintptr_t q_handle;
	u32 hw_polled = 0;
	u16 type;

	spin_lock_bh(&hwq->lock);
	/* Service the NQ until empty */
	while (budget--) {
		nqe = bnxt_qplib_get_qe(hwq, hwq->cons, NULL);
		if (!NQE_CMP_VALID(nqe, nq->nq_db.dbinfo.flags))
			break;

		/*
		 * The valid test of the entry must be done first before
		 * reading any further.
		 */
		dma_rmb();

		type = le16_to_cpu(nqe->info10_type) & NQ_BASE_TYPE_MASK;
		switch (type) {
		case NQ_BASE_TYPE_CQ_NOTIFICATION:
		{
			struct nq_cn *nqcne = (struct nq_cn *)nqe;

			q_handle = le32_to_cpu(nqcne->cq_handle_low);
			q_handle |= (u64)le32_to_cpu(nqcne->cq_handle_high)
						     << 32;
			cq = (struct bnxt_qplib_cq *)(unsigned long)q_handle;
			if (!cq)
				break;
			cq->toggle = (le16_to_cpu(nqe->info10_type) &
					NQ_CN_TOGGLE_MASK) >> NQ_CN_TOGGLE_SFT;
			cq->dbinfo.toggle = cq->toggle;
			bnxt_qplib_armen_db(&cq->dbinfo,
					    DBC_DBC_TYPE_CQ_ARMENA);
			spin_lock_bh(&cq->compl_lock);
			atomic_set(&cq->arm_state, 0);
			if (nq->cqn_handler(nq, (cq)))
				dev_warn(&nq->pdev->dev,
					 "cqn - type 0x%x not handled\n", type);
			cq->cnq_events++;
			spin_unlock_bh(&cq->compl_lock);
			break;
		}
		case NQ_BASE_TYPE_SRQ_EVENT:
		{
			struct bnxt_qplib_srq *srq;
			struct nq_srq_event *nqsrqe =
						(struct nq_srq_event *)nqe;

			q_handle = le32_to_cpu(nqsrqe->srq_handle_low);
			q_handle |= (u64)le32_to_cpu(nqsrqe->srq_handle_high)
				     << 32;
			srq = (struct bnxt_qplib_srq *)q_handle;
			bnxt_qplib_armen_db(&srq->dbinfo,
					    DBC_DBC_TYPE_SRQ_ARMENA);
			if (nq->srqn_handler(nq,
					     (struct bnxt_qplib_srq *)q_handle,
					     nqsrqe->event))
				dev_warn(&nq->pdev->dev,
					 "SRQ event 0x%x not handled\n",
					 nqsrqe->event);
			break;
		}
		case NQ_BASE_TYPE_DBQ_EVENT:
			break;
		default:
			dev_warn(&nq->pdev->dev,
				 "nqe with type = 0x%x not handled\n", type);
			break;
		}
		hw_polled++;
		bnxt_qplib_hwq_incr_cons(hwq->max_elements, &hwq->cons,
					 1, &nq->nq_db.dbinfo.flags);
	}
	if (hw_polled)
		bnxt_qplib_ring_nq_db(&nq->nq_db.dbinfo, nq->res->cctx, true);
	spin_unlock_bh(&hwq->lock);
}

/* bnxt_re_synchronize_nq - self polling notification queue.
 * @nq      -     notification queue pointer
 *
 * This function will start polling entries of a given notification queue
 * for all pending  entries.
 * This function is useful to synchronize notification entries while resources
 * are going away.
 */

void bnxt_re_synchronize_nq(struct bnxt_qplib_nq *nq)
{
	int budget = nq->budget;

	nq->budget = nq->hwq.max_elements;
	bnxt_qplib_service_nq(&nq->nq_tasklet);
	nq->budget = budget;
}

static irqreturn_t bnxt_qplib_nq_irq(int irq, void *dev_instance)
{
	struct bnxt_qplib_nq *nq = dev_instance;
	struct bnxt_qplib_hwq *hwq = &nq->hwq;
	u32 sw_cons;

	/* Prefetch the NQ element */
	sw_cons = HWQ_CMP(hwq->cons, hwq);
	prefetch(bnxt_qplib_get_qe(hwq, sw_cons, NULL));

	/* Fan out to CPU affinitized kthreads? */
	tasklet_schedule(&nq->nq_tasklet);

	return IRQ_HANDLED;
}

void bnxt_qplib_nq_stop_irq(struct bnxt_qplib_nq *nq, bool kill)
{
	if (!nq->requested)
		return;

	nq->requested = false;
	/* Mask h/w interrupt */
	bnxt_qplib_ring_nq_db(&nq->nq_db.dbinfo, nq->res->cctx, false);
	/* Sync with last running IRQ handler */
	synchronize_irq(nq->msix_vec);
	irq_set_affinity_hint(nq->msix_vec, NULL);
	free_irq(nq->msix_vec, nq);
	kfree(nq->name);
	nq->name = NULL;

	if (kill)
		tasklet_kill(&nq->nq_tasklet);
	tasklet_disable(&nq->nq_tasklet);
}

void bnxt_qplib_disable_nq(struct bnxt_qplib_nq *nq)
{
	if (nq->cqn_wq) {
		destroy_workqueue(nq->cqn_wq);
		nq->cqn_wq = NULL;
	}

	/* Make sure the HW is stopped! */
	bnxt_qplib_nq_stop_irq(nq, true);

	if (nq->nq_db.reg.bar_reg) {
		iounmap(nq->nq_db.reg.bar_reg);
		nq->nq_db.reg.bar_reg = NULL;
	}

	nq->cqn_handler = NULL;
	nq->srqn_handler = NULL;
	nq->msix_vec = 0;
}

int bnxt_qplib_nq_start_irq(struct bnxt_qplib_nq *nq, int nq_indx,
			    int msix_vector, bool need_init)
{
	struct bnxt_qplib_res *res = nq->res;
	int rc;

	if (nq->requested)
		return -EFAULT;

	nq->msix_vec = msix_vector;
	if (need_init)
		tasklet_setup(&nq->nq_tasklet, bnxt_qplib_service_nq);
	else
		tasklet_enable(&nq->nq_tasklet);

	nq->name = kasprintf(GFP_KERNEL, "bnxt_re-nq-%d@pci:%s",
			     nq_indx, pci_name(res->pdev));
	if (!nq->name)
		return -ENOMEM;
	rc = request_irq(nq->msix_vec, bnxt_qplib_nq_irq, 0, nq->name, nq);
	if (rc) {
		kfree(nq->name);
		nq->name = NULL;
		tasklet_disable(&nq->nq_tasklet);
		return rc;
	}

	cpumask_clear(&nq->mask);
	cpumask_set_cpu(nq_indx, &nq->mask);
	rc = irq_set_affinity_hint(nq->msix_vec, &nq->mask);
	if (rc) {
		dev_warn(&nq->pdev->dev,
			 "set affinity failed; vector: %d nq_idx: %d\n",
			 nq->msix_vec, nq_indx);
	}
	nq->requested = true;
	bnxt_qplib_ring_nq_db(&nq->nq_db.dbinfo, res->cctx, true);

	return rc;
}

static int bnxt_qplib_map_nq_db(struct bnxt_qplib_nq *nq,  u32 reg_offt)
{
	resource_size_t reg_base;
	struct bnxt_qplib_nq_db *nq_db;
	struct pci_dev *pdev;

	pdev = nq->pdev;
	nq_db = &nq->nq_db;

	nq_db->dbinfo.flags = 0;
	nq_db->reg.bar_id = NQ_CONS_PCI_BAR_REGION;
	nq_db->reg.bar_base = pci_resource_start(pdev, nq_db->reg.bar_id);
	if (!nq_db->reg.bar_base) {
		dev_err(&pdev->dev, "QPLIB: NQ BAR region %d resc start is 0!",
			nq_db->reg.bar_id);
		return -ENOMEM;
	}

	reg_base = nq_db->reg.bar_base + reg_offt;
	/* Unconditionally map 8 bytes to support 57500 series */
	nq_db->reg.len = 8;
	nq_db->reg.bar_reg = ioremap(reg_base, nq_db->reg.len);
	if (!nq_db->reg.bar_reg) {
		dev_err(&pdev->dev, "QPLIB: NQ BAR region %d mapping failed",
			nq_db->reg.bar_id);
		return -ENOMEM;
	}

	nq_db->dbinfo.db = nq_db->reg.bar_reg;
	nq_db->dbinfo.hwq = &nq->hwq;
	nq_db->dbinfo.xid = nq->ring_id;

	return 0;
}

int bnxt_qplib_enable_nq(struct pci_dev *pdev, struct bnxt_qplib_nq *nq,
			 int nq_idx, int msix_vector, int bar_reg_offset,
			 cqn_handler_t cqn_handler,
			 srqn_handler_t srqn_handler)
{
	int rc;

	nq->pdev = pdev;
	nq->cqn_handler = cqn_handler;
	nq->srqn_handler = srqn_handler;

	/* Have a task to schedule CQ notifiers in post send case */
	nq->cqn_wq  = create_singlethread_workqueue("bnxt_qplib_nq");
	if (!nq->cqn_wq)
		return -ENOMEM;

	rc = bnxt_qplib_map_nq_db(nq, bar_reg_offset);
	if (rc)
		goto fail;

	rc = bnxt_qplib_nq_start_irq(nq, nq_idx, msix_vector, true);
	if (rc) {
		dev_err(&nq->pdev->dev,
			"Failed to request irq for nq-idx %d\n", nq_idx);
		goto fail;
	}

	return 0;
fail:
	bnxt_qplib_disable_nq(nq);
	return rc;
}

void bnxt_qplib_free_nq(struct bnxt_qplib_nq *nq)
{
	if (nq->hwq.max_elements) {
		bnxt_qplib_free_hwq(nq->res, &nq->hwq);
		nq->hwq.max_elements = 0;
	}
}

int bnxt_qplib_alloc_nq(struct bnxt_qplib_res *res, struct bnxt_qplib_nq *nq)
{
	struct bnxt_qplib_hwq_attr hwq_attr = {};
	struct bnxt_qplib_sg_info sginfo = {};

	nq->pdev = res->pdev;
	nq->res = res;
	if (!nq->hwq.max_elements ||
	    nq->hwq.max_elements > BNXT_QPLIB_NQE_MAX_CNT)
		nq->hwq.max_elements = BNXT_QPLIB_NQE_MAX_CNT;

	sginfo.pgsize = PAGE_SIZE;
	sginfo.pgshft = PAGE_SHIFT;
	hwq_attr.res = res;
	hwq_attr.sginfo = &sginfo;
	hwq_attr.depth = nq->hwq.max_elements;
	hwq_attr.stride = sizeof(struct nq_base);
	hwq_attr.type = bnxt_qplib_get_hwq_type(nq->res);
	if (bnxt_qplib_alloc_init_hwq(&nq->hwq, &hwq_attr)) {
		dev_err(&nq->pdev->dev, "FP NQ allocation failed");
		return -ENOMEM;
	}
	nq->budget = 8;
	return 0;
}

/* SRQ */
void bnxt_qplib_destroy_srq(struct bnxt_qplib_res *res,
			   struct bnxt_qplib_srq *srq)
{
	struct bnxt_qplib_rcfw *rcfw = res->rcfw;
	struct creq_destroy_srq_resp resp = {};
	struct bnxt_qplib_cmdqmsg msg = {};
	struct cmdq_destroy_srq req = {};
	int rc;

	bnxt_qplib_rcfw_cmd_prep((struct cmdq_base *)&req,
				 CMDQ_BASE_OPCODE_DESTROY_SRQ,
				 sizeof(req));

	/* Configure the request */
	req.srq_cid = cpu_to_le32(srq->id);

	bnxt_qplib_fill_cmdqmsg(&msg, &req, &resp, NULL, sizeof(req), sizeof(resp), 0);
	rc = bnxt_qplib_rcfw_send_message(rcfw, &msg);
	kfree(srq->swq);
	if (rc)
		return;
	bnxt_qplib_free_hwq(res, &srq->hwq);
}

int bnxt_qplib_create_srq(struct bnxt_qplib_res *res,
			  struct bnxt_qplib_srq *srq)
{
	struct bnxt_qplib_rcfw *rcfw = res->rcfw;
	struct bnxt_qplib_hwq_attr hwq_attr = {};
	struct creq_create_srq_resp resp = {};
	struct bnxt_qplib_cmdqmsg msg = {};
	struct cmdq_create_srq req = {};
	struct bnxt_qplib_pbl *pbl;
	u16 pg_sz_lvl;
	int rc, idx;

	hwq_attr.res = res;
	hwq_attr.sginfo = &srq->sg_info;
	hwq_attr.depth = srq->max_wqe;
	hwq_attr.stride = srq->wqe_size;
	hwq_attr.type = HWQ_TYPE_QUEUE;
	rc = bnxt_qplib_alloc_init_hwq(&srq->hwq, &hwq_attr);
	if (rc)
		return rc;

	srq->swq = kcalloc(srq->hwq.max_elements, sizeof(*srq->swq),
			   GFP_KERNEL);
	if (!srq->swq) {
		rc = -ENOMEM;
		goto fail;
	}
	srq->dbinfo.flags = 0;
	bnxt_qplib_rcfw_cmd_prep((struct cmdq_base *)&req,
				 CMDQ_BASE_OPCODE_CREATE_SRQ,
				 sizeof(req));

	/* Configure the request */
	req.dpi = cpu_to_le32(srq->dpi->dpi);
	req.srq_handle = cpu_to_le64((uintptr_t)srq);

	req.srq_size = cpu_to_le16((u16)srq->hwq.max_elements);
	pbl = &srq->hwq.pbl[PBL_LVL_0];
	pg_sz_lvl = ((u16)bnxt_qplib_base_pg_size(&srq->hwq) <<
		     CMDQ_CREATE_SRQ_PG_SIZE_SFT);
	pg_sz_lvl |= (srq->hwq.level & CMDQ_CREATE_SRQ_LVL_MASK) <<
		      CMDQ_CREATE_SRQ_LVL_SFT;
	req.pg_size_lvl = cpu_to_le16(pg_sz_lvl);
	req.pbl = cpu_to_le64(pbl->pg_map_arr[0]);
	req.pd_id = cpu_to_le32(srq->pd->id);
	req.eventq_id = cpu_to_le16(srq->eventq_hw_ring_id);

	bnxt_qplib_fill_cmdqmsg(&msg, &req, &resp, NULL, sizeof(req), sizeof(resp), 0);
	rc = bnxt_qplib_rcfw_send_message(rcfw, &msg);
	if (rc)
		goto fail;

	spin_lock_init(&srq->lock);
	srq->start_idx = 0;
	srq->last_idx = srq->hwq.max_elements - 1;
	for (idx = 0; idx < srq->hwq.max_elements; idx++)
		srq->swq[idx].next_idx = idx + 1;
	srq->swq[srq->last_idx].next_idx = -1;

	srq->id = le32_to_cpu(resp.xid);
	srq->dbinfo.hwq = &srq->hwq;
	srq->dbinfo.xid = srq->id;
	srq->dbinfo.db = srq->dpi->dbr;
	srq->dbinfo.max_slot = 1;
	srq->dbinfo.priv_db = res->dpi_tbl.priv_db;
	if (srq->threshold)
		bnxt_qplib_armen_db(&srq->dbinfo, DBC_DBC_TYPE_SRQ_ARMENA);
	srq->arm_req = false;

	return 0;
fail:
	bnxt_qplib_free_hwq(res, &srq->hwq);
	kfree(srq->swq);

	return rc;
}

int bnxt_qplib_modify_srq(struct bnxt_qplib_res *res,
			  struct bnxt_qplib_srq *srq)
{
	struct bnxt_qplib_hwq *srq_hwq = &srq->hwq;
	u32 count;

	count = __bnxt_qplib_get_avail(srq_hwq);
	if (count > srq->threshold) {
		srq->arm_req = false;
		bnxt_qplib_srq_arm_db(&srq->dbinfo, srq->threshold);
	} else {
		/* Deferred arming */
		srq->arm_req = true;
	}

	return 0;
}

int bnxt_qplib_query_srq(struct bnxt_qplib_res *res,
			 struct bnxt_qplib_srq *srq)
{
	struct bnxt_qplib_rcfw *rcfw = res->rcfw;
	struct creq_query_srq_resp resp = {};
	struct bnxt_qplib_cmdqmsg msg = {};
	struct bnxt_qplib_rcfw_sbuf sbuf;
	struct creq_query_srq_resp_sb *sb;
	struct cmdq_query_srq req = {};
	int rc;

	bnxt_qplib_rcfw_cmd_prep((struct cmdq_base *)&req,
				 CMDQ_BASE_OPCODE_QUERY_SRQ,
				 sizeof(req));

	/* Configure the request */
	sbuf.size = ALIGN(sizeof(*sb), BNXT_QPLIB_CMDQE_UNITS);
	sbuf.sb = dma_alloc_coherent(&rcfw->pdev->dev, sbuf.size,
				     &sbuf.dma_addr, GFP_KERNEL);
	if (!sbuf.sb)
		return -ENOMEM;
	req.resp_size = sbuf.size / BNXT_QPLIB_CMDQE_UNITS;
	req.srq_cid = cpu_to_le32(srq->id);
	sb = sbuf.sb;
	bnxt_qplib_fill_cmdqmsg(&msg, &req, &resp, &sbuf, sizeof(req),
				sizeof(resp), 0);
	rc = bnxt_qplib_rcfw_send_message(rcfw, &msg);
	if (!rc)
		srq->threshold = le16_to_cpu(sb->srq_limit);
	dma_free_coherent(&rcfw->pdev->dev, sbuf.size,
			  sbuf.sb, sbuf.dma_addr);

	return rc;
}

int bnxt_qplib_post_srq_recv(struct bnxt_qplib_srq *srq,
			     struct bnxt_qplib_swqe *wqe)
{
	struct bnxt_qplib_hwq *srq_hwq = &srq->hwq;
	struct rq_wqe *srqe;
	struct sq_sge *hw_sge;
	u32 count = 0;
	int i, next;

	spin_lock(&srq_hwq->lock);
	if (srq->start_idx == srq->last_idx) {
		dev_err(&srq_hwq->pdev->dev,
			"FP: SRQ (0x%x) is full!\n", srq->id);
		spin_unlock(&srq_hwq->lock);
		return -EINVAL;
	}
	next = srq->start_idx;
	srq->start_idx = srq->swq[next].next_idx;
	spin_unlock(&srq_hwq->lock);

	srqe = bnxt_qplib_get_qe(srq_hwq, srq_hwq->prod, NULL);
	memset(srqe, 0, srq->wqe_size);
	/* Calculate wqe_size16 and data_len */
	for (i = 0, hw_sge = (struct sq_sge *)srqe->data;
	     i < wqe->num_sge; i++, hw_sge++) {
		hw_sge->va_or_pa = cpu_to_le64(wqe->sg_list[i].addr);
		hw_sge->l_key = cpu_to_le32(wqe->sg_list[i].lkey);
		hw_sge->size = cpu_to_le32(wqe->sg_list[i].size);
	}
	srqe->wqe_type = wqe->type;
	srqe->flags = wqe->flags;
	srqe->wqe_size = wqe->num_sge +
			((offsetof(typeof(*srqe), data) + 15) >> 4);
	srqe->wr_id[0] = cpu_to_le32((u32)next);
	srq->swq[next].wr_id = wqe->wr_id;

	bnxt_qplib_hwq_incr_prod(&srq->dbinfo, srq_hwq, srq->dbinfo.max_slot);

	spin_lock(&srq_hwq->lock);
	count = __bnxt_qplib_get_avail(srq_hwq);
	spin_unlock(&srq_hwq->lock);
	/* Ring DB */
	bnxt_qplib_ring_prod_db(&srq->dbinfo, DBC_DBC_TYPE_SRQ);
	if (srq->arm_req == true && count > srq->threshold) {
		srq->arm_req = false;
		bnxt_qplib_srq_arm_db(&srq->dbinfo, srq->threshold);
	}

	return 0;
}

/* QP */

static int bnxt_qplib_alloc_init_swq(struct bnxt_qplib_q *que)
{
	int indx;

	que->swq = kcalloc(que->max_wqe, sizeof(*que->swq), GFP_KERNEL);
	if (!que->swq)
		return -ENOMEM;

	que->swq_start = 0;
	que->swq_last = que->max_wqe - 1;
	for (indx = 0; indx < que->max_wqe; indx++)
		que->swq[indx].next_idx = indx + 1;
	que->swq[que->swq_last].next_idx = 0; /* Make it circular */
	que->swq_last = 0;

	return 0;
}

int bnxt_qplib_create_qp1(struct bnxt_qplib_res *res, struct bnxt_qplib_qp *qp)
{
	struct bnxt_qplib_hwq_attr hwq_attr = {};
	struct bnxt_qplib_rcfw *rcfw = res->rcfw;
	struct creq_create_qp1_resp resp = {};
	struct bnxt_qplib_cmdqmsg msg = {};
	struct bnxt_qplib_q *sq = &qp->sq;
	struct bnxt_qplib_q *rq = &qp->rq;
	struct cmdq_create_qp1 req = {};
	struct bnxt_qplib_pbl *pbl;
	u32 qp_flags = 0;
	u8 pg_sz_lvl;
	u32 tbl_indx;
	int rc;

	sq->dbinfo.flags = 0;
	bnxt_qplib_rcfw_cmd_prep((struct cmdq_base *)&req,
				 CMDQ_BASE_OPCODE_CREATE_QP1,
				 sizeof(req));
	/* General */
	req.type = qp->type;
	req.dpi = cpu_to_le32(qp->dpi->dpi);
	req.qp_handle = cpu_to_le64(qp->qp_handle);

	/* SQ */
	hwq_attr.res = res;
	hwq_attr.sginfo = &sq->sg_info;
	hwq_attr.stride = sizeof(struct sq_sge);
	hwq_attr.depth = bnxt_qplib_get_depth(sq);
	hwq_attr.type = HWQ_TYPE_QUEUE;
	rc = bnxt_qplib_alloc_init_hwq(&sq->hwq, &hwq_attr);
	if (rc)
		return rc;

	rc = bnxt_qplib_alloc_init_swq(sq);
	if (rc)
		goto fail_sq;

	req.sq_size = cpu_to_le32(bnxt_qplib_set_sq_size(sq, qp->wqe_mode));
	pbl = &sq->hwq.pbl[PBL_LVL_0];
	req.sq_pbl = cpu_to_le64(pbl->pg_map_arr[0]);
	pg_sz_lvl = (bnxt_qplib_base_pg_size(&sq->hwq) <<
		     CMDQ_CREATE_QP1_SQ_PG_SIZE_SFT);
	pg_sz_lvl |= (sq->hwq.level & CMDQ_CREATE_QP1_SQ_LVL_MASK);
	req.sq_pg_size_sq_lvl = pg_sz_lvl;
	req.sq_fwo_sq_sge =
		cpu_to_le16((sq->max_sge & CMDQ_CREATE_QP1_SQ_SGE_MASK) <<
			     CMDQ_CREATE_QP1_SQ_SGE_SFT);
	req.scq_cid = cpu_to_le32(qp->scq->id);

	/* RQ */
	if (rq->max_wqe) {
		rq->dbinfo.flags = 0;
		hwq_attr.res = res;
		hwq_attr.sginfo = &rq->sg_info;
		hwq_attr.stride = sizeof(struct sq_sge);
		hwq_attr.depth = bnxt_qplib_get_depth(rq);
		hwq_attr.type = HWQ_TYPE_QUEUE;
		rc = bnxt_qplib_alloc_init_hwq(&rq->hwq, &hwq_attr);
		if (rc)
			goto sq_swq;
		rc = bnxt_qplib_alloc_init_swq(rq);
		if (rc)
			goto fail_rq;
		req.rq_size = cpu_to_le32(rq->max_wqe);
		pbl = &rq->hwq.pbl[PBL_LVL_0];
		req.rq_pbl = cpu_to_le64(pbl->pg_map_arr[0]);
		pg_sz_lvl = (bnxt_qplib_base_pg_size(&rq->hwq) <<
			     CMDQ_CREATE_QP1_RQ_PG_SIZE_SFT);
		pg_sz_lvl |= (rq->hwq.level & CMDQ_CREATE_QP1_RQ_LVL_MASK);
		req.rq_pg_size_rq_lvl = pg_sz_lvl;
		req.rq_fwo_rq_sge =
			cpu_to_le16((rq->max_sge &
				     CMDQ_CREATE_QP1_RQ_SGE_MASK) <<
				    CMDQ_CREATE_QP1_RQ_SGE_SFT);
	}
	req.rcq_cid = cpu_to_le32(qp->rcq->id);
	/* Header buffer - allow hdr_buf pass in */
	rc = bnxt_qplib_alloc_qp_hdr_buf(res, qp);
	if (rc) {
		rc = -ENOMEM;
		goto rq_rwq;
	}
	qp_flags |= CMDQ_CREATE_QP1_QP_FLAGS_RESERVED_LKEY_ENABLE;
	req.qp_flags = cpu_to_le32(qp_flags);
	req.pd_id = cpu_to_le32(qp->pd->id);

	bnxt_qplib_fill_cmdqmsg(&msg, &req, &resp, NULL, sizeof(req), sizeof(resp), 0);
	rc = bnxt_qplib_rcfw_send_message(rcfw, &msg);
	if (rc)
		goto fail;

	qp->id = le32_to_cpu(resp.xid);
	qp->cur_qp_state = CMDQ_MODIFY_QP_NEW_STATE_RESET;
	qp->cctx = res->cctx;
	sq->dbinfo.hwq = &sq->hwq;
	sq->dbinfo.xid = qp->id;
	sq->dbinfo.db = qp->dpi->dbr;
	sq->dbinfo.max_slot = bnxt_qplib_set_sq_max_slot(qp->wqe_mode);
	if (rq->max_wqe) {
		rq->dbinfo.hwq = &rq->hwq;
		rq->dbinfo.xid = qp->id;
		rq->dbinfo.db = qp->dpi->dbr;
		rq->dbinfo.max_slot = bnxt_qplib_set_rq_max_slot(rq->wqe_size);
	}
	tbl_indx = map_qp_id_to_tbl_indx(qp->id, rcfw);
	rcfw->qp_tbl[tbl_indx].qp_id = qp->id;
	rcfw->qp_tbl[tbl_indx].qp_handle = (void *)qp;

	return 0;

fail:
	bnxt_qplib_free_qp_hdr_buf(res, qp);
rq_rwq:
	kfree(rq->swq);
fail_rq:
	bnxt_qplib_free_hwq(res, &rq->hwq);
sq_swq:
	kfree(sq->swq);
fail_sq:
	bnxt_qplib_free_hwq(res, &sq->hwq);
	return rc;
}

static void bnxt_qplib_init_psn_ptr(struct bnxt_qplib_qp *qp, int size)
{
	struct bnxt_qplib_hwq *hwq;
	struct bnxt_qplib_q *sq;
	u64 fpsne, psn_pg;
	u16 indx_pad = 0;

	sq = &qp->sq;
	hwq = &sq->hwq;
	/* First psn entry */
	fpsne = (u64)bnxt_qplib_get_qe(hwq, hwq->depth, &psn_pg);
	if (!IS_ALIGNED(fpsne, PAGE_SIZE))
		indx_pad = (fpsne & ~PAGE_MASK) / size;
	hwq->pad_pgofft = indx_pad;
	hwq->pad_pg = (u64 *)psn_pg;
	hwq->pad_stride = size;
}

int bnxt_qplib_create_qp(struct bnxt_qplib_res *res, struct bnxt_qplib_qp *qp)
{
	struct bnxt_qplib_rcfw *rcfw = res->rcfw;
	struct bnxt_qplib_hwq_attr hwq_attr = {};
	struct bnxt_qplib_sg_info sginfo = {};
	struct creq_create_qp_resp resp = {};
	struct bnxt_qplib_cmdqmsg msg = {};
	struct bnxt_qplib_q *sq = &qp->sq;
	struct bnxt_qplib_q *rq = &qp->rq;
	struct cmdq_create_qp req = {};
	int rc, req_size, psn_sz = 0;
	struct bnxt_qplib_hwq *xrrq;
	struct bnxt_qplib_pbl *pbl;
	u32 qp_flags = 0;
	u8 pg_sz_lvl;
	u32 tbl_indx;
	u16 nsge;

	if (res->dattr)
		qp->dev_cap_flags = res->dattr->dev_cap_flags;

	sq->dbinfo.flags = 0;
	bnxt_qplib_rcfw_cmd_prep((struct cmdq_base *)&req,
				 CMDQ_BASE_OPCODE_CREATE_QP,
				 sizeof(req));

	/* General */
	req.type = qp->type;
	req.dpi = cpu_to_le32(qp->dpi->dpi);
	req.qp_handle = cpu_to_le64(qp->qp_handle);

	/* SQ */
	if (qp->type == CMDQ_CREATE_QP_TYPE_RC) {
		psn_sz = bnxt_qplib_is_chip_gen_p5_p7(res->cctx) ?
			 sizeof(struct sq_psn_search_ext) :
			 sizeof(struct sq_psn_search);

		if (BNXT_RE_HW_RETX(qp->dev_cap_flags)) {
			psn_sz = sizeof(struct sq_msn_search);
			qp->msn = 0;
		}
	}

	hwq_attr.res = res;
	hwq_attr.sginfo = &sq->sg_info;
	hwq_attr.stride = sizeof(struct sq_sge);
	hwq_attr.depth = bnxt_qplib_get_depth(sq);
	hwq_attr.aux_stride = psn_sz;
<<<<<<< HEAD
	hwq_attr.aux_depth = bnxt_qplib_set_sq_size(sq, qp->wqe_mode);
=======
	hwq_attr.aux_depth = psn_sz ? bnxt_qplib_set_sq_size(sq, qp->wqe_mode)
				    : 0;
>>>>>>> 0c383648
	/* Update msn tbl size */
	if (BNXT_RE_HW_RETX(qp->dev_cap_flags) && psn_sz) {
		hwq_attr.aux_depth = roundup_pow_of_two(bnxt_qplib_set_sq_size(sq, qp->wqe_mode));
		qp->msn_tbl_sz = hwq_attr.aux_depth;
		qp->msn = 0;
	}

	hwq_attr.type = HWQ_TYPE_QUEUE;
	rc = bnxt_qplib_alloc_init_hwq(&sq->hwq, &hwq_attr);
	if (rc)
		return rc;

	rc = bnxt_qplib_alloc_init_swq(sq);
	if (rc)
		goto fail_sq;

	if (psn_sz)
		bnxt_qplib_init_psn_ptr(qp, psn_sz);

	req.sq_size = cpu_to_le32(bnxt_qplib_set_sq_size(sq, qp->wqe_mode));
	pbl = &sq->hwq.pbl[PBL_LVL_0];
	req.sq_pbl = cpu_to_le64(pbl->pg_map_arr[0]);
	pg_sz_lvl = (bnxt_qplib_base_pg_size(&sq->hwq) <<
		     CMDQ_CREATE_QP_SQ_PG_SIZE_SFT);
	pg_sz_lvl |= (sq->hwq.level & CMDQ_CREATE_QP_SQ_LVL_MASK);
	req.sq_pg_size_sq_lvl = pg_sz_lvl;
	req.sq_fwo_sq_sge =
		cpu_to_le16(((sq->max_sge & CMDQ_CREATE_QP_SQ_SGE_MASK) <<
			     CMDQ_CREATE_QP_SQ_SGE_SFT) | 0);
	req.scq_cid = cpu_to_le32(qp->scq->id);

	/* RQ */
	if (!qp->srq) {
		rq->dbinfo.flags = 0;
		hwq_attr.res = res;
		hwq_attr.sginfo = &rq->sg_info;
		hwq_attr.stride = sizeof(struct sq_sge);
		hwq_attr.depth = bnxt_qplib_get_depth(rq);
		hwq_attr.aux_stride = 0;
		hwq_attr.aux_depth = 0;
		hwq_attr.type = HWQ_TYPE_QUEUE;
		rc = bnxt_qplib_alloc_init_hwq(&rq->hwq, &hwq_attr);
		if (rc)
			goto sq_swq;
		rc = bnxt_qplib_alloc_init_swq(rq);
		if (rc)
			goto fail_rq;

		req.rq_size = cpu_to_le32(rq->max_wqe);
		pbl = &rq->hwq.pbl[PBL_LVL_0];
		req.rq_pbl = cpu_to_le64(pbl->pg_map_arr[0]);
		pg_sz_lvl = (bnxt_qplib_base_pg_size(&rq->hwq) <<
			     CMDQ_CREATE_QP_RQ_PG_SIZE_SFT);
		pg_sz_lvl |= (rq->hwq.level & CMDQ_CREATE_QP_RQ_LVL_MASK);
		req.rq_pg_size_rq_lvl = pg_sz_lvl;
		nsge = (qp->wqe_mode == BNXT_QPLIB_WQE_MODE_STATIC) ?
			6 : rq->max_sge;
		req.rq_fwo_rq_sge =
			cpu_to_le16(((nsge &
				      CMDQ_CREATE_QP_RQ_SGE_MASK) <<
				     CMDQ_CREATE_QP_RQ_SGE_SFT) | 0);
	} else {
		/* SRQ */
		qp_flags |= CMDQ_CREATE_QP_QP_FLAGS_SRQ_USED;
		req.srq_cid = cpu_to_le32(qp->srq->id);
	}
	req.rcq_cid = cpu_to_le32(qp->rcq->id);

	qp_flags |= CMDQ_CREATE_QP_QP_FLAGS_RESERVED_LKEY_ENABLE;
	qp_flags |= CMDQ_CREATE_QP_QP_FLAGS_FR_PMR_ENABLED;
	if (qp->sig_type)
		qp_flags |= CMDQ_CREATE_QP_QP_FLAGS_FORCE_COMPLETION;
	if (qp->wqe_mode == BNXT_QPLIB_WQE_MODE_VARIABLE)
		qp_flags |= CMDQ_CREATE_QP_QP_FLAGS_VARIABLE_SIZED_WQE_ENABLED;
	if (_is_ext_stats_supported(res->dattr->dev_cap_flags) && !res->is_vf)
		qp_flags |= CMDQ_CREATE_QP_QP_FLAGS_EXT_STATS_ENABLED;

	req.qp_flags = cpu_to_le32(qp_flags);

	/* ORRQ and IRRQ */
	if (psn_sz) {
		xrrq = &qp->orrq;
		xrrq->max_elements =
			ORD_LIMIT_TO_ORRQ_SLOTS(qp->max_rd_atomic);
		req_size = xrrq->max_elements *
			   BNXT_QPLIB_MAX_ORRQE_ENTRY_SIZE + PAGE_SIZE - 1;
		req_size &= ~(PAGE_SIZE - 1);
		sginfo.pgsize = req_size;
		sginfo.pgshft = PAGE_SHIFT;

		hwq_attr.res = res;
		hwq_attr.sginfo = &sginfo;
		hwq_attr.depth = xrrq->max_elements;
		hwq_attr.stride = BNXT_QPLIB_MAX_ORRQE_ENTRY_SIZE;
		hwq_attr.aux_stride = 0;
		hwq_attr.aux_depth = 0;
		hwq_attr.type = HWQ_TYPE_CTX;
		rc = bnxt_qplib_alloc_init_hwq(xrrq, &hwq_attr);
		if (rc)
			goto rq_swq;
		pbl = &xrrq->pbl[PBL_LVL_0];
		req.orrq_addr = cpu_to_le64(pbl->pg_map_arr[0]);

		xrrq = &qp->irrq;
		xrrq->max_elements = IRD_LIMIT_TO_IRRQ_SLOTS(
						qp->max_dest_rd_atomic);
		req_size = xrrq->max_elements *
			   BNXT_QPLIB_MAX_IRRQE_ENTRY_SIZE + PAGE_SIZE - 1;
		req_size &= ~(PAGE_SIZE - 1);
		sginfo.pgsize = req_size;
		hwq_attr.depth =  xrrq->max_elements;
		hwq_attr.stride = BNXT_QPLIB_MAX_IRRQE_ENTRY_SIZE;
		rc = bnxt_qplib_alloc_init_hwq(xrrq, &hwq_attr);
		if (rc)
			goto fail_orrq;

		pbl = &xrrq->pbl[PBL_LVL_0];
		req.irrq_addr = cpu_to_le64(pbl->pg_map_arr[0]);
	}
	req.pd_id = cpu_to_le32(qp->pd->id);

	bnxt_qplib_fill_cmdqmsg(&msg, &req, &resp, NULL, sizeof(req),
				sizeof(resp), 0);
	rc = bnxt_qplib_rcfw_send_message(rcfw, &msg);
	if (rc)
		goto fail;

	qp->id = le32_to_cpu(resp.xid);
	qp->cur_qp_state = CMDQ_MODIFY_QP_NEW_STATE_RESET;
	INIT_LIST_HEAD(&qp->sq_flush);
	INIT_LIST_HEAD(&qp->rq_flush);
	qp->cctx = res->cctx;
	sq->dbinfo.hwq = &sq->hwq;
	sq->dbinfo.xid = qp->id;
	sq->dbinfo.db = qp->dpi->dbr;
	sq->dbinfo.max_slot = bnxt_qplib_set_sq_max_slot(qp->wqe_mode);
	if (rq->max_wqe) {
		rq->dbinfo.hwq = &rq->hwq;
		rq->dbinfo.xid = qp->id;
		rq->dbinfo.db = qp->dpi->dbr;
		rq->dbinfo.max_slot = bnxt_qplib_set_rq_max_slot(rq->wqe_size);
	}
	tbl_indx = map_qp_id_to_tbl_indx(qp->id, rcfw);
	rcfw->qp_tbl[tbl_indx].qp_id = qp->id;
	rcfw->qp_tbl[tbl_indx].qp_handle = (void *)qp;

	return 0;
fail:
	bnxt_qplib_free_hwq(res, &qp->irrq);
fail_orrq:
	bnxt_qplib_free_hwq(res, &qp->orrq);
rq_swq:
	kfree(rq->swq);
fail_rq:
	bnxt_qplib_free_hwq(res, &rq->hwq);
sq_swq:
	kfree(sq->swq);
fail_sq:
	bnxt_qplib_free_hwq(res, &sq->hwq);
	return rc;
}

static void __modify_flags_from_init_state(struct bnxt_qplib_qp *qp)
{
	switch (qp->state) {
	case CMDQ_MODIFY_QP_NEW_STATE_RTR:
		/* INIT->RTR, configure the path_mtu to the default
		 * 2048 if not being requested
		 */
		if (!(qp->modify_flags &
		    CMDQ_MODIFY_QP_MODIFY_MASK_PATH_MTU)) {
			qp->modify_flags |=
				CMDQ_MODIFY_QP_MODIFY_MASK_PATH_MTU;
			qp->path_mtu =
				CMDQ_MODIFY_QP_PATH_MTU_MTU_2048;
		}
		qp->modify_flags &=
			~CMDQ_MODIFY_QP_MODIFY_MASK_VLAN_ID;
		/* Bono FW require the max_dest_rd_atomic to be >= 1 */
		if (qp->max_dest_rd_atomic < 1)
			qp->max_dest_rd_atomic = 1;
		qp->modify_flags &= ~CMDQ_MODIFY_QP_MODIFY_MASK_SRC_MAC;
		/* Bono FW 20.6.5 requires SGID_INDEX configuration */
		if (!(qp->modify_flags &
		    CMDQ_MODIFY_QP_MODIFY_MASK_SGID_INDEX)) {
			qp->modify_flags |=
				CMDQ_MODIFY_QP_MODIFY_MASK_SGID_INDEX;
			qp->ah.sgid_index = 0;
		}
		break;
	default:
		break;
	}
}

static void __modify_flags_from_rtr_state(struct bnxt_qplib_qp *qp)
{
	switch (qp->state) {
	case CMDQ_MODIFY_QP_NEW_STATE_RTS:
		/* Bono FW requires the max_rd_atomic to be >= 1 */
		if (qp->max_rd_atomic < 1)
			qp->max_rd_atomic = 1;
		/* Bono FW does not allow PKEY_INDEX,
		 * DGID, FLOW_LABEL, SGID_INDEX, HOP_LIMIT,
		 * TRAFFIC_CLASS, DEST_MAC, PATH_MTU, RQ_PSN,
		 * MIN_RNR_TIMER, MAX_DEST_RD_ATOMIC, DEST_QP_ID
		 * modification
		 */
		qp->modify_flags &=
			~(CMDQ_MODIFY_QP_MODIFY_MASK_PKEY |
			  CMDQ_MODIFY_QP_MODIFY_MASK_DGID |
			  CMDQ_MODIFY_QP_MODIFY_MASK_FLOW_LABEL |
			  CMDQ_MODIFY_QP_MODIFY_MASK_SGID_INDEX |
			  CMDQ_MODIFY_QP_MODIFY_MASK_HOP_LIMIT |
			  CMDQ_MODIFY_QP_MODIFY_MASK_TRAFFIC_CLASS |
			  CMDQ_MODIFY_QP_MODIFY_MASK_DEST_MAC |
			  CMDQ_MODIFY_QP_MODIFY_MASK_PATH_MTU |
			  CMDQ_MODIFY_QP_MODIFY_MASK_RQ_PSN |
			  CMDQ_MODIFY_QP_MODIFY_MASK_MIN_RNR_TIMER |
			  CMDQ_MODIFY_QP_MODIFY_MASK_MAX_DEST_RD_ATOMIC |
			  CMDQ_MODIFY_QP_MODIFY_MASK_DEST_QP_ID);
		break;
	default:
		break;
	}
}

static void __filter_modify_flags(struct bnxt_qplib_qp *qp)
{
	switch (qp->cur_qp_state) {
	case CMDQ_MODIFY_QP_NEW_STATE_RESET:
		break;
	case CMDQ_MODIFY_QP_NEW_STATE_INIT:
		__modify_flags_from_init_state(qp);
		break;
	case CMDQ_MODIFY_QP_NEW_STATE_RTR:
		__modify_flags_from_rtr_state(qp);
		break;
	case CMDQ_MODIFY_QP_NEW_STATE_RTS:
		break;
	case CMDQ_MODIFY_QP_NEW_STATE_SQD:
		break;
	case CMDQ_MODIFY_QP_NEW_STATE_SQE:
		break;
	case CMDQ_MODIFY_QP_NEW_STATE_ERR:
		break;
	default:
		break;
	}
}

int bnxt_qplib_modify_qp(struct bnxt_qplib_res *res, struct bnxt_qplib_qp *qp)
{
	struct bnxt_qplib_rcfw *rcfw = res->rcfw;
	struct creq_modify_qp_resp resp = {};
	struct bnxt_qplib_cmdqmsg msg = {};
	struct cmdq_modify_qp req = {};
	u32 temp32[4];
	u32 bmask;
	int rc;

	bnxt_qplib_rcfw_cmd_prep((struct cmdq_base *)&req,
				 CMDQ_BASE_OPCODE_MODIFY_QP,
				 sizeof(req));

	/* Filter out the qp_attr_mask based on the state->new transition */
	__filter_modify_flags(qp);
	bmask = qp->modify_flags;
	req.modify_mask = cpu_to_le32(qp->modify_flags);
	req.qp_cid = cpu_to_le32(qp->id);
	if (bmask & CMDQ_MODIFY_QP_MODIFY_MASK_STATE) {
		req.network_type_en_sqd_async_notify_new_state =
				(qp->state & CMDQ_MODIFY_QP_NEW_STATE_MASK) |
				(qp->en_sqd_async_notify ?
					CMDQ_MODIFY_QP_EN_SQD_ASYNC_NOTIFY : 0);
	}
	req.network_type_en_sqd_async_notify_new_state |= qp->nw_type;

	if (bmask & CMDQ_MODIFY_QP_MODIFY_MASK_ACCESS)
		req.access = qp->access;

	if (bmask & CMDQ_MODIFY_QP_MODIFY_MASK_PKEY)
		req.pkey = cpu_to_le16(IB_DEFAULT_PKEY_FULL);

	if (bmask & CMDQ_MODIFY_QP_MODIFY_MASK_QKEY)
		req.qkey = cpu_to_le32(qp->qkey);

	if (bmask & CMDQ_MODIFY_QP_MODIFY_MASK_DGID) {
		memcpy(temp32, qp->ah.dgid.data, sizeof(struct bnxt_qplib_gid));
		req.dgid[0] = cpu_to_le32(temp32[0]);
		req.dgid[1] = cpu_to_le32(temp32[1]);
		req.dgid[2] = cpu_to_le32(temp32[2]);
		req.dgid[3] = cpu_to_le32(temp32[3]);
	}
	if (bmask & CMDQ_MODIFY_QP_MODIFY_MASK_FLOW_LABEL)
		req.flow_label = cpu_to_le32(qp->ah.flow_label);

	if (bmask & CMDQ_MODIFY_QP_MODIFY_MASK_SGID_INDEX)
		req.sgid_index = cpu_to_le16(res->sgid_tbl.hw_id
					     [qp->ah.sgid_index]);

	if (bmask & CMDQ_MODIFY_QP_MODIFY_MASK_HOP_LIMIT)
		req.hop_limit = qp->ah.hop_limit;

	if (bmask & CMDQ_MODIFY_QP_MODIFY_MASK_TRAFFIC_CLASS)
		req.traffic_class = qp->ah.traffic_class;

	if (bmask & CMDQ_MODIFY_QP_MODIFY_MASK_DEST_MAC)
		memcpy(req.dest_mac, qp->ah.dmac, 6);

	if (bmask & CMDQ_MODIFY_QP_MODIFY_MASK_PATH_MTU)
		req.path_mtu_pingpong_push_enable |= qp->path_mtu;

	if (bmask & CMDQ_MODIFY_QP_MODIFY_MASK_TIMEOUT)
		req.timeout = qp->timeout;

	if (bmask & CMDQ_MODIFY_QP_MODIFY_MASK_RETRY_CNT)
		req.retry_cnt = qp->retry_cnt;

	if (bmask & CMDQ_MODIFY_QP_MODIFY_MASK_RNR_RETRY)
		req.rnr_retry = qp->rnr_retry;

	if (bmask & CMDQ_MODIFY_QP_MODIFY_MASK_MIN_RNR_TIMER)
		req.min_rnr_timer = qp->min_rnr_timer;

	if (bmask & CMDQ_MODIFY_QP_MODIFY_MASK_RQ_PSN)
		req.rq_psn = cpu_to_le32(qp->rq.psn);

	if (bmask & CMDQ_MODIFY_QP_MODIFY_MASK_SQ_PSN)
		req.sq_psn = cpu_to_le32(qp->sq.psn);

	if (bmask & CMDQ_MODIFY_QP_MODIFY_MASK_MAX_RD_ATOMIC)
		req.max_rd_atomic =
			ORD_LIMIT_TO_ORRQ_SLOTS(qp->max_rd_atomic);

	if (bmask & CMDQ_MODIFY_QP_MODIFY_MASK_MAX_DEST_RD_ATOMIC)
		req.max_dest_rd_atomic =
			IRD_LIMIT_TO_IRRQ_SLOTS(qp->max_dest_rd_atomic);

	req.sq_size = cpu_to_le32(qp->sq.hwq.max_elements);
	req.rq_size = cpu_to_le32(qp->rq.hwq.max_elements);
	req.sq_sge = cpu_to_le16(qp->sq.max_sge);
	req.rq_sge = cpu_to_le16(qp->rq.max_sge);
	req.max_inline_data = cpu_to_le32(qp->max_inline_data);
	if (bmask & CMDQ_MODIFY_QP_MODIFY_MASK_DEST_QP_ID)
		req.dest_qp_id = cpu_to_le32(qp->dest_qpn);

	req.vlan_pcp_vlan_dei_vlan_id = cpu_to_le16(qp->vlan_id);

	bnxt_qplib_fill_cmdqmsg(&msg, &req, &resp, NULL, sizeof(req),  sizeof(resp), 0);
	rc = bnxt_qplib_rcfw_send_message(rcfw, &msg);
	if (rc)
		return rc;
	qp->cur_qp_state = qp->state;
	return 0;
}

int bnxt_qplib_query_qp(struct bnxt_qplib_res *res, struct bnxt_qplib_qp *qp)
{
	struct bnxt_qplib_rcfw *rcfw = res->rcfw;
	struct creq_query_qp_resp resp = {};
	struct bnxt_qplib_cmdqmsg msg = {};
	struct bnxt_qplib_rcfw_sbuf sbuf;
	struct creq_query_qp_resp_sb *sb;
	struct cmdq_query_qp req = {};
	u32 temp32[4];
	int i, rc;

	sbuf.size = ALIGN(sizeof(*sb), BNXT_QPLIB_CMDQE_UNITS);
	sbuf.sb = dma_alloc_coherent(&rcfw->pdev->dev, sbuf.size,
				     &sbuf.dma_addr, GFP_KERNEL);
	if (!sbuf.sb)
		return -ENOMEM;
	sb = sbuf.sb;

	bnxt_qplib_rcfw_cmd_prep((struct cmdq_base *)&req,
				 CMDQ_BASE_OPCODE_QUERY_QP,
				 sizeof(req));

	req.qp_cid = cpu_to_le32(qp->id);
	req.resp_size = sbuf.size / BNXT_QPLIB_CMDQE_UNITS;
	bnxt_qplib_fill_cmdqmsg(&msg, &req, &resp, &sbuf, sizeof(req),
				sizeof(resp), 0);
	rc = bnxt_qplib_rcfw_send_message(rcfw, &msg);
	if (rc)
		goto bail;
	/* Extract the context from the side buffer */
	qp->state = sb->en_sqd_async_notify_state &
			CREQ_QUERY_QP_RESP_SB_STATE_MASK;
	qp->en_sqd_async_notify = sb->en_sqd_async_notify_state &
				  CREQ_QUERY_QP_RESP_SB_EN_SQD_ASYNC_NOTIFY;
	qp->access = sb->access;
	qp->pkey_index = le16_to_cpu(sb->pkey);
	qp->qkey = le32_to_cpu(sb->qkey);

	temp32[0] = le32_to_cpu(sb->dgid[0]);
	temp32[1] = le32_to_cpu(sb->dgid[1]);
	temp32[2] = le32_to_cpu(sb->dgid[2]);
	temp32[3] = le32_to_cpu(sb->dgid[3]);
	memcpy(qp->ah.dgid.data, temp32, sizeof(qp->ah.dgid.data));

	qp->ah.flow_label = le32_to_cpu(sb->flow_label);

	qp->ah.sgid_index = 0;
	for (i = 0; i < res->sgid_tbl.max; i++) {
		if (res->sgid_tbl.hw_id[i] == le16_to_cpu(sb->sgid_index)) {
			qp->ah.sgid_index = i;
			break;
		}
	}
	if (i == res->sgid_tbl.max)
		dev_warn(&res->pdev->dev, "SGID not found??\n");

	qp->ah.hop_limit = sb->hop_limit;
	qp->ah.traffic_class = sb->traffic_class;
	memcpy(qp->ah.dmac, sb->dest_mac, 6);
	qp->ah.vlan_id = (le16_to_cpu(sb->path_mtu_dest_vlan_id) &
				CREQ_QUERY_QP_RESP_SB_VLAN_ID_MASK) >>
				CREQ_QUERY_QP_RESP_SB_VLAN_ID_SFT;
	qp->path_mtu = (le16_to_cpu(sb->path_mtu_dest_vlan_id) &
				    CREQ_QUERY_QP_RESP_SB_PATH_MTU_MASK) >>
				    CREQ_QUERY_QP_RESP_SB_PATH_MTU_SFT;
	qp->timeout = sb->timeout;
	qp->retry_cnt = sb->retry_cnt;
	qp->rnr_retry = sb->rnr_retry;
	qp->min_rnr_timer = sb->min_rnr_timer;
	qp->rq.psn = le32_to_cpu(sb->rq_psn);
	qp->max_rd_atomic = ORRQ_SLOTS_TO_ORD_LIMIT(sb->max_rd_atomic);
	qp->sq.psn = le32_to_cpu(sb->sq_psn);
	qp->max_dest_rd_atomic =
			IRRQ_SLOTS_TO_IRD_LIMIT(sb->max_dest_rd_atomic);
	qp->sq.max_wqe = qp->sq.hwq.max_elements;
	qp->rq.max_wqe = qp->rq.hwq.max_elements;
	qp->sq.max_sge = le16_to_cpu(sb->sq_sge);
	qp->rq.max_sge = le16_to_cpu(sb->rq_sge);
	qp->max_inline_data = le32_to_cpu(sb->max_inline_data);
	qp->dest_qpn = le32_to_cpu(sb->dest_qp_id);
	memcpy(qp->smac, sb->src_mac, 6);
	qp->vlan_id = le16_to_cpu(sb->vlan_pcp_vlan_dei_vlan_id);
bail:
	dma_free_coherent(&rcfw->pdev->dev, sbuf.size,
			  sbuf.sb, sbuf.dma_addr);
	return rc;
}

static void __clean_cq(struct bnxt_qplib_cq *cq, u64 qp)
{
	struct bnxt_qplib_hwq *cq_hwq = &cq->hwq;
	u32 peek_flags, peek_cons;
	struct cq_base *hw_cqe;
	int i;

	peek_flags = cq->dbinfo.flags;
	peek_cons = cq_hwq->cons;
	for (i = 0; i < cq_hwq->max_elements; i++) {
		hw_cqe = bnxt_qplib_get_qe(cq_hwq, peek_cons, NULL);
		if (!CQE_CMP_VALID(hw_cqe, peek_flags))
			continue;
		/*
		 * The valid test of the entry must be done first before
		 * reading any further.
		 */
		dma_rmb();
		switch (hw_cqe->cqe_type_toggle & CQ_BASE_CQE_TYPE_MASK) {
		case CQ_BASE_CQE_TYPE_REQ:
		case CQ_BASE_CQE_TYPE_TERMINAL:
		{
			struct cq_req *cqe = (struct cq_req *)hw_cqe;

			if (qp == le64_to_cpu(cqe->qp_handle))
				cqe->qp_handle = 0;
			break;
		}
		case CQ_BASE_CQE_TYPE_RES_RC:
		case CQ_BASE_CQE_TYPE_RES_UD:
		case CQ_BASE_CQE_TYPE_RES_RAWETH_QP1:
		{
			struct cq_res_rc *cqe = (struct cq_res_rc *)hw_cqe;

			if (qp == le64_to_cpu(cqe->qp_handle))
				cqe->qp_handle = 0;
			break;
		}
		default:
			break;
		}
		bnxt_qplib_hwq_incr_cons(cq_hwq->max_elements, &peek_cons,
					 1, &peek_flags);
	}
}

int bnxt_qplib_destroy_qp(struct bnxt_qplib_res *res,
			  struct bnxt_qplib_qp *qp)
{
	struct bnxt_qplib_rcfw *rcfw = res->rcfw;
	struct creq_destroy_qp_resp resp = {};
	struct bnxt_qplib_cmdqmsg msg = {};
	struct cmdq_destroy_qp req = {};
	u32 tbl_indx;
	int rc;

	tbl_indx = map_qp_id_to_tbl_indx(qp->id, rcfw);
	rcfw->qp_tbl[tbl_indx].qp_id = BNXT_QPLIB_QP_ID_INVALID;
	rcfw->qp_tbl[tbl_indx].qp_handle = NULL;

	bnxt_qplib_rcfw_cmd_prep((struct cmdq_base *)&req,
				 CMDQ_BASE_OPCODE_DESTROY_QP,
				 sizeof(req));

	req.qp_cid = cpu_to_le32(qp->id);
	bnxt_qplib_fill_cmdqmsg(&msg, &req, &resp, NULL, sizeof(req),
				sizeof(resp), 0);
	rc = bnxt_qplib_rcfw_send_message(rcfw, &msg);
	if (rc) {
		rcfw->qp_tbl[tbl_indx].qp_id = qp->id;
		rcfw->qp_tbl[tbl_indx].qp_handle = qp;
		return rc;
	}

	return 0;
}

void bnxt_qplib_free_qp_res(struct bnxt_qplib_res *res,
			    struct bnxt_qplib_qp *qp)
{
	bnxt_qplib_free_qp_hdr_buf(res, qp);
	bnxt_qplib_free_hwq(res, &qp->sq.hwq);
	kfree(qp->sq.swq);

	bnxt_qplib_free_hwq(res, &qp->rq.hwq);
	kfree(qp->rq.swq);

	if (qp->irrq.max_elements)
		bnxt_qplib_free_hwq(res, &qp->irrq);
	if (qp->orrq.max_elements)
		bnxt_qplib_free_hwq(res, &qp->orrq);

}

void *bnxt_qplib_get_qp1_sq_buf(struct bnxt_qplib_qp *qp,
				struct bnxt_qplib_sge *sge)
{
	struct bnxt_qplib_q *sq = &qp->sq;
	u32 sw_prod;

	memset(sge, 0, sizeof(*sge));

	if (qp->sq_hdr_buf) {
		sw_prod = sq->swq_start;
		sge->addr = (dma_addr_t)(qp->sq_hdr_buf_map +
					 sw_prod * qp->sq_hdr_buf_size);
		sge->lkey = 0xFFFFFFFF;
		sge->size = qp->sq_hdr_buf_size;
		return qp->sq_hdr_buf + sw_prod * sge->size;
	}
	return NULL;
}

u32 bnxt_qplib_get_rq_prod_index(struct bnxt_qplib_qp *qp)
{
	struct bnxt_qplib_q *rq = &qp->rq;

	return rq->swq_start;
}

dma_addr_t bnxt_qplib_get_qp_buf_from_index(struct bnxt_qplib_qp *qp, u32 index)
{
	return (qp->rq_hdr_buf_map + index * qp->rq_hdr_buf_size);
}

void *bnxt_qplib_get_qp1_rq_buf(struct bnxt_qplib_qp *qp,
				struct bnxt_qplib_sge *sge)
{
	struct bnxt_qplib_q *rq = &qp->rq;
	u32 sw_prod;

	memset(sge, 0, sizeof(*sge));

	if (qp->rq_hdr_buf) {
		sw_prod = rq->swq_start;
		sge->addr = (dma_addr_t)(qp->rq_hdr_buf_map +
					 sw_prod * qp->rq_hdr_buf_size);
		sge->lkey = 0xFFFFFFFF;
		sge->size = qp->rq_hdr_buf_size;
		return qp->rq_hdr_buf + sw_prod * sge->size;
	}
	return NULL;
}

/* Fil the MSN table into the next psn row */
static void bnxt_qplib_fill_msn_search(struct bnxt_qplib_qp *qp,
				       struct bnxt_qplib_swqe *wqe,
				       struct bnxt_qplib_swq *swq)
{
	struct sq_msn_search *msns;
	u32 start_psn, next_psn;
	u16 start_idx;

	msns = (struct sq_msn_search *)swq->psn_search;
	msns->start_idx_next_psn_start_psn = 0;

	start_psn = swq->start_psn;
	next_psn = swq->next_psn;
	start_idx = swq->slot_idx;
	msns->start_idx_next_psn_start_psn |=
		bnxt_re_update_msn_tbl(start_idx, next_psn, start_psn);
	qp->msn++;
	qp->msn %= qp->msn_tbl_sz;
}

static void bnxt_qplib_fill_psn_search(struct bnxt_qplib_qp *qp,
				       struct bnxt_qplib_swqe *wqe,
				       struct bnxt_qplib_swq *swq)
{
	struct sq_psn_search_ext *psns_ext;
	struct sq_psn_search *psns;
	u32 flg_npsn;
	u32 op_spsn;

	if (!swq->psn_search)
		return;
	/* Handle MSN differently on cap flags  */
	if (BNXT_RE_HW_RETX(qp->dev_cap_flags)) {
		bnxt_qplib_fill_msn_search(qp, wqe, swq);
		return;
	}
	psns = (struct sq_psn_search *)swq->psn_search;
	psns = swq->psn_search;
	psns_ext = swq->psn_ext;

	op_spsn = ((swq->start_psn << SQ_PSN_SEARCH_START_PSN_SFT) &
		    SQ_PSN_SEARCH_START_PSN_MASK);
	op_spsn |= ((wqe->type << SQ_PSN_SEARCH_OPCODE_SFT) &
		     SQ_PSN_SEARCH_OPCODE_MASK);
	flg_npsn = ((swq->next_psn << SQ_PSN_SEARCH_NEXT_PSN_SFT) &
		     SQ_PSN_SEARCH_NEXT_PSN_MASK);

	if (bnxt_qplib_is_chip_gen_p5_p7(qp->cctx)) {
		psns_ext->opcode_start_psn = cpu_to_le32(op_spsn);
		psns_ext->flags_next_psn = cpu_to_le32(flg_npsn);
		psns_ext->start_slot_idx = cpu_to_le16(swq->slot_idx);
	} else {
		psns->opcode_start_psn = cpu_to_le32(op_spsn);
		psns->flags_next_psn = cpu_to_le32(flg_npsn);
	}
}

static int bnxt_qplib_put_inline(struct bnxt_qplib_qp *qp,
				 struct bnxt_qplib_swqe *wqe,
				 u16 *idx)
{
	struct bnxt_qplib_hwq *hwq;
	int len, t_len, offt;
	bool pull_dst = true;
	void *il_dst = NULL;
	void *il_src = NULL;
	int t_cplen, cplen;
	int indx;

	hwq = &qp->sq.hwq;
	t_len = 0;
	for (indx = 0; indx < wqe->num_sge; indx++) {
		len = wqe->sg_list[indx].size;
		il_src = (void *)wqe->sg_list[indx].addr;
		t_len += len;
		if (t_len > qp->max_inline_data)
			return -ENOMEM;
		while (len) {
			if (pull_dst) {
				pull_dst = false;
				il_dst = bnxt_qplib_get_prod_qe(hwq, *idx);
				(*idx)++;
				t_cplen = 0;
				offt = 0;
			}
			cplen = min_t(int, len, sizeof(struct sq_sge));
			cplen = min_t(int, cplen,
					(sizeof(struct sq_sge) - offt));
			memcpy(il_dst, il_src, cplen);
			t_cplen += cplen;
			il_src += cplen;
			il_dst += cplen;
			offt += cplen;
			len -= cplen;
			if (t_cplen == sizeof(struct sq_sge))
				pull_dst = true;
		}
	}

	return t_len;
}

static u32 bnxt_qplib_put_sges(struct bnxt_qplib_hwq *hwq,
			       struct bnxt_qplib_sge *ssge,
			       u16 nsge, u16 *idx)
{
	struct sq_sge *dsge;
	int indx, len = 0;

	for (indx = 0; indx < nsge; indx++, (*idx)++) {
		dsge = bnxt_qplib_get_prod_qe(hwq, *idx);
		dsge->va_or_pa = cpu_to_le64(ssge[indx].addr);
		dsge->l_key = cpu_to_le32(ssge[indx].lkey);
		dsge->size = cpu_to_le32(ssge[indx].size);
		len += ssge[indx].size;
	}

	return len;
}

static u16 bnxt_qplib_required_slots(struct bnxt_qplib_qp *qp,
				     struct bnxt_qplib_swqe *wqe,
				     u16 *wqe_sz, u16 *qdf, u8 mode)
{
	u32 ilsize, bytes;
	u16 nsge;
	u16 slot;

	nsge = wqe->num_sge;
	/* Adding sq_send_hdr is a misnomer, for rq also hdr size is same. */
	bytes = sizeof(struct sq_send_hdr) + nsge * sizeof(struct sq_sge);
	if (wqe->flags & BNXT_QPLIB_SWQE_FLAGS_INLINE) {
		ilsize = bnxt_qplib_calc_ilsize(wqe, qp->max_inline_data);
		bytes = ALIGN(ilsize, sizeof(struct sq_sge));
		bytes += sizeof(struct sq_send_hdr);
	}

	*qdf =  __xlate_qfd(qp->sq.q_full_delta, bytes);
	slot = bytes >> 4;
	*wqe_sz = slot;
	if (mode == BNXT_QPLIB_WQE_MODE_STATIC)
		slot = 8;
	return slot;
}

static void bnxt_qplib_pull_psn_buff(struct bnxt_qplib_qp *qp, struct bnxt_qplib_q *sq,
				     struct bnxt_qplib_swq *swq, bool hw_retx)
{
	struct bnxt_qplib_hwq *hwq;
	u32 pg_num, pg_indx;
	void *buff;
	u32 tail;

	hwq = &sq->hwq;
	if (!hwq->pad_pg)
		return;
	tail = swq->slot_idx / sq->dbinfo.max_slot;
	if (hw_retx) {
		/* For HW retx use qp msn index */
		tail = qp->msn;
		tail %= qp->msn_tbl_sz;
	}
	pg_num = (tail + hwq->pad_pgofft) / (PAGE_SIZE / hwq->pad_stride);
	pg_indx = (tail + hwq->pad_pgofft) % (PAGE_SIZE / hwq->pad_stride);
	buff = (void *)(hwq->pad_pg[pg_num] + pg_indx * hwq->pad_stride);
	swq->psn_ext = buff;
	swq->psn_search = buff;
}

void bnxt_qplib_post_send_db(struct bnxt_qplib_qp *qp)
{
	struct bnxt_qplib_q *sq = &qp->sq;

	bnxt_qplib_ring_prod_db(&sq->dbinfo, DBC_DBC_TYPE_SQ);
}

int bnxt_qplib_post_send(struct bnxt_qplib_qp *qp,
			 struct bnxt_qplib_swqe *wqe)
{
	struct bnxt_qplib_nq_work *nq_work = NULL;
	int i, rc = 0, data_len = 0, pkt_num = 0;
	struct bnxt_qplib_q *sq = &qp->sq;
	struct bnxt_qplib_hwq *hwq;
	struct bnxt_qplib_swq *swq;
	bool sch_handler = false;
	u16 wqe_sz, qdf = 0;
	bool msn_update;
	void *base_hdr;
	void *ext_hdr;
	__le32 temp32;
	u32 wqe_idx;
	u32 slots;
	u16 idx;

	hwq = &sq->hwq;
	if (qp->state != CMDQ_MODIFY_QP_NEW_STATE_RTS &&
	    qp->state != CMDQ_MODIFY_QP_NEW_STATE_ERR) {
		dev_err(&hwq->pdev->dev,
			"QPLIB: FP: QP (0x%x) is in the 0x%x state",
			qp->id, qp->state);
		rc = -EINVAL;
		goto done;
	}

	slots = bnxt_qplib_required_slots(qp, wqe, &wqe_sz, &qdf, qp->wqe_mode);
	if (bnxt_qplib_queue_full(sq, slots + qdf)) {
		dev_err(&hwq->pdev->dev,
			"prod = %#x cons = %#x qdepth = %#x delta = %#x\n",
			hwq->prod, hwq->cons, hwq->depth, sq->q_full_delta);
		rc = -ENOMEM;
		goto done;
	}

	swq = bnxt_qplib_get_swqe(sq, &wqe_idx);
	bnxt_qplib_pull_psn_buff(qp, sq, swq, BNXT_RE_HW_RETX(qp->dev_cap_flags));

	idx = 0;
	swq->slot_idx = hwq->prod;
	swq->slots = slots;
	swq->wr_id = wqe->wr_id;
	swq->type = wqe->type;
	swq->flags = wqe->flags;
	swq->start_psn = sq->psn & BTH_PSN_MASK;
	if (qp->sig_type)
		swq->flags |= SQ_SEND_FLAGS_SIGNAL_COMP;

	if (qp->state == CMDQ_MODIFY_QP_NEW_STATE_ERR) {
		sch_handler = true;
		dev_dbg(&hwq->pdev->dev,
			"%s Error QP. Scheduling for poll_cq\n", __func__);
		goto queue_err;
	}

	base_hdr = bnxt_qplib_get_prod_qe(hwq, idx++);
	ext_hdr = bnxt_qplib_get_prod_qe(hwq, idx++);
	memset(base_hdr, 0, sizeof(struct sq_sge));
	memset(ext_hdr, 0, sizeof(struct sq_sge));

	if (wqe->flags & BNXT_QPLIB_SWQE_FLAGS_INLINE)
		/* Copy the inline data */
		data_len = bnxt_qplib_put_inline(qp, wqe, &idx);
	else
		data_len = bnxt_qplib_put_sges(hwq, wqe->sg_list, wqe->num_sge,
					       &idx);
	if (data_len < 0)
		goto queue_err;
	/* Make sure we update MSN table only for wired wqes */
	msn_update = true;
	/* Specifics */
	switch (wqe->type) {
	case BNXT_QPLIB_SWQE_TYPE_SEND:
		if (qp->type == CMDQ_CREATE_QP1_TYPE_GSI) {
			struct sq_send_raweth_qp1_hdr *sqe = base_hdr;
			struct sq_raw_ext_hdr *ext_sqe = ext_hdr;
			/* Assemble info for Raw Ethertype QPs */

			sqe->wqe_type = wqe->type;
			sqe->flags = wqe->flags;
			sqe->wqe_size = wqe_sz;
			sqe->cfa_action = cpu_to_le16(wqe->rawqp1.cfa_action);
			sqe->lflags = cpu_to_le16(wqe->rawqp1.lflags);
			sqe->length = cpu_to_le32(data_len);
			ext_sqe->cfa_meta = cpu_to_le32((wqe->rawqp1.cfa_meta &
				SQ_SEND_RAWETH_QP1_CFA_META_VLAN_VID_MASK) <<
				SQ_SEND_RAWETH_QP1_CFA_META_VLAN_VID_SFT);

			break;
		}
		fallthrough;
	case BNXT_QPLIB_SWQE_TYPE_SEND_WITH_IMM:
	case BNXT_QPLIB_SWQE_TYPE_SEND_WITH_INV:
	{
		struct sq_ud_ext_hdr *ext_sqe = ext_hdr;
		struct sq_send_hdr *sqe = base_hdr;

		sqe->wqe_type = wqe->type;
		sqe->flags = wqe->flags;
		sqe->wqe_size = wqe_sz;
		sqe->inv_key_or_imm_data = cpu_to_le32(wqe->send.inv_key);
		if (qp->type == CMDQ_CREATE_QP_TYPE_UD ||
		    qp->type == CMDQ_CREATE_QP_TYPE_GSI) {
			sqe->q_key = cpu_to_le32(wqe->send.q_key);
			sqe->length = cpu_to_le32(data_len);
			sq->psn = (sq->psn + 1) & BTH_PSN_MASK;
			ext_sqe->dst_qp = cpu_to_le32(wqe->send.dst_qp &
						      SQ_SEND_DST_QP_MASK);
			ext_sqe->avid = cpu_to_le32(wqe->send.avid &
						    SQ_SEND_AVID_MASK);
			msn_update = false;
		} else {
			sqe->length = cpu_to_le32(data_len);
			if (qp->mtu)
				pkt_num = (data_len + qp->mtu - 1) / qp->mtu;
			if (!pkt_num)
				pkt_num = 1;
			sq->psn = (sq->psn + pkt_num) & BTH_PSN_MASK;
		}
		break;
	}
	case BNXT_QPLIB_SWQE_TYPE_RDMA_WRITE:
	case BNXT_QPLIB_SWQE_TYPE_RDMA_WRITE_WITH_IMM:
	case BNXT_QPLIB_SWQE_TYPE_RDMA_READ:
	{
		struct sq_rdma_ext_hdr *ext_sqe = ext_hdr;
		struct sq_rdma_hdr *sqe = base_hdr;

		sqe->wqe_type = wqe->type;
		sqe->flags = wqe->flags;
		sqe->wqe_size = wqe_sz;
		sqe->imm_data = cpu_to_le32(wqe->rdma.inv_key);
		sqe->length = cpu_to_le32((u32)data_len);
		ext_sqe->remote_va = cpu_to_le64(wqe->rdma.remote_va);
		ext_sqe->remote_key = cpu_to_le32(wqe->rdma.r_key);
		if (qp->mtu)
			pkt_num = (data_len + qp->mtu - 1) / qp->mtu;
		if (!pkt_num)
			pkt_num = 1;
		sq->psn = (sq->psn + pkt_num) & BTH_PSN_MASK;
		break;
	}
	case BNXT_QPLIB_SWQE_TYPE_ATOMIC_CMP_AND_SWP:
	case BNXT_QPLIB_SWQE_TYPE_ATOMIC_FETCH_AND_ADD:
	{
		struct sq_atomic_ext_hdr *ext_sqe = ext_hdr;
		struct sq_atomic_hdr *sqe = base_hdr;

		sqe->wqe_type = wqe->type;
		sqe->flags = wqe->flags;
		sqe->remote_key = cpu_to_le32(wqe->atomic.r_key);
		sqe->remote_va = cpu_to_le64(wqe->atomic.remote_va);
		ext_sqe->swap_data = cpu_to_le64(wqe->atomic.swap_data);
		ext_sqe->cmp_data = cpu_to_le64(wqe->atomic.cmp_data);
		if (qp->mtu)
			pkt_num = (data_len + qp->mtu - 1) / qp->mtu;
		if (!pkt_num)
			pkt_num = 1;
		sq->psn = (sq->psn + pkt_num) & BTH_PSN_MASK;
		break;
	}
	case BNXT_QPLIB_SWQE_TYPE_LOCAL_INV:
	{
		struct sq_localinvalidate *sqe = base_hdr;

		sqe->wqe_type = wqe->type;
		sqe->flags = wqe->flags;
		sqe->inv_l_key = cpu_to_le32(wqe->local_inv.inv_l_key);
		msn_update = false;
		break;
	}
	case BNXT_QPLIB_SWQE_TYPE_FAST_REG_MR:
	{
		struct sq_fr_pmr_ext_hdr *ext_sqe = ext_hdr;
		struct sq_fr_pmr_hdr *sqe = base_hdr;

		sqe->wqe_type = wqe->type;
		sqe->flags = wqe->flags;
		sqe->access_cntl = wqe->frmr.access_cntl |
				   SQ_FR_PMR_ACCESS_CNTL_LOCAL_WRITE;
		sqe->zero_based_page_size_log =
			(wqe->frmr.pg_sz_log & SQ_FR_PMR_PAGE_SIZE_LOG_MASK) <<
			SQ_FR_PMR_PAGE_SIZE_LOG_SFT |
			(wqe->frmr.zero_based ? SQ_FR_PMR_ZERO_BASED : 0);
		sqe->l_key = cpu_to_le32(wqe->frmr.l_key);
		temp32 = cpu_to_le32(wqe->frmr.length);
		memcpy(sqe->length, &temp32, sizeof(wqe->frmr.length));
		sqe->numlevels_pbl_page_size_log =
			((wqe->frmr.pbl_pg_sz_log <<
					SQ_FR_PMR_PBL_PAGE_SIZE_LOG_SFT) &
					SQ_FR_PMR_PBL_PAGE_SIZE_LOG_MASK) |
			((wqe->frmr.levels << SQ_FR_PMR_NUMLEVELS_SFT) &
					SQ_FR_PMR_NUMLEVELS_MASK);

		for (i = 0; i < wqe->frmr.page_list_len; i++)
			wqe->frmr.pbl_ptr[i] = cpu_to_le64(
						wqe->frmr.page_list[i] |
						PTU_PTE_VALID);
		ext_sqe->pblptr = cpu_to_le64(wqe->frmr.pbl_dma_ptr);
		ext_sqe->va = cpu_to_le64(wqe->frmr.va);
		msn_update = false;

		break;
	}
	case BNXT_QPLIB_SWQE_TYPE_BIND_MW:
	{
		struct sq_bind_ext_hdr *ext_sqe = ext_hdr;
		struct sq_bind_hdr *sqe = base_hdr;

		sqe->wqe_type = wqe->type;
		sqe->flags = wqe->flags;
		sqe->access_cntl = wqe->bind.access_cntl;
		sqe->mw_type_zero_based = wqe->bind.mw_type |
			(wqe->bind.zero_based ? SQ_BIND_ZERO_BASED : 0);
		sqe->parent_l_key = cpu_to_le32(wqe->bind.parent_l_key);
		sqe->l_key = cpu_to_le32(wqe->bind.r_key);
		ext_sqe->va = cpu_to_le64(wqe->bind.va);
		ext_sqe->length_lo = cpu_to_le32(wqe->bind.length);
		msn_update = false;
		break;
	}
	default:
		/* Bad wqe, return error */
		rc = -EINVAL;
		goto done;
	}
	if (!BNXT_RE_HW_RETX(qp->dev_cap_flags) || msn_update) {
		swq->next_psn = sq->psn & BTH_PSN_MASK;
		bnxt_qplib_fill_psn_search(qp, wqe, swq);
	}
queue_err:
	bnxt_qplib_swq_mod_start(sq, wqe_idx);
	bnxt_qplib_hwq_incr_prod(&sq->dbinfo, hwq, swq->slots);
	qp->wqe_cnt++;
done:
	if (sch_handler) {
		nq_work = kzalloc(sizeof(*nq_work), GFP_ATOMIC);
		if (nq_work) {
			nq_work->cq = qp->scq;
			nq_work->nq = qp->scq->nq;
			INIT_WORK(&nq_work->work, bnxt_qpn_cqn_sched_task);
			queue_work(qp->scq->nq->cqn_wq, &nq_work->work);
		} else {
			dev_err(&hwq->pdev->dev,
				"FP: Failed to allocate SQ nq_work!\n");
			rc = -ENOMEM;
		}
	}
	return rc;
}

void bnxt_qplib_post_recv_db(struct bnxt_qplib_qp *qp)
{
	struct bnxt_qplib_q *rq = &qp->rq;

	bnxt_qplib_ring_prod_db(&rq->dbinfo, DBC_DBC_TYPE_RQ);
}

int bnxt_qplib_post_recv(struct bnxt_qplib_qp *qp,
			 struct bnxt_qplib_swqe *wqe)
{
	struct bnxt_qplib_nq_work *nq_work = NULL;
	struct bnxt_qplib_q *rq = &qp->rq;
	struct rq_wqe_hdr *base_hdr;
	struct rq_ext_hdr *ext_hdr;
	struct bnxt_qplib_hwq *hwq;
	struct bnxt_qplib_swq *swq;
	bool sch_handler = false;
	u16 wqe_sz, idx;
	u32 wqe_idx;
	int rc = 0;

	hwq = &rq->hwq;
	if (qp->state == CMDQ_MODIFY_QP_NEW_STATE_RESET) {
		dev_err(&hwq->pdev->dev,
			"QPLIB: FP: QP (0x%x) is in the 0x%x state",
			qp->id, qp->state);
		rc = -EINVAL;
		goto done;
	}

	if (bnxt_qplib_queue_full(rq, rq->dbinfo.max_slot)) {
		dev_err(&hwq->pdev->dev,
			"FP: QP (0x%x) RQ is full!\n", qp->id);
		rc = -EINVAL;
		goto done;
	}

	swq = bnxt_qplib_get_swqe(rq, &wqe_idx);
	swq->wr_id = wqe->wr_id;
	swq->slots = rq->dbinfo.max_slot;

	if (qp->state == CMDQ_MODIFY_QP_NEW_STATE_ERR) {
		sch_handler = true;
		dev_dbg(&hwq->pdev->dev,
			"%s: Error QP. Scheduling for poll_cq\n", __func__);
		goto queue_err;
	}

	idx = 0;
	base_hdr = bnxt_qplib_get_prod_qe(hwq, idx++);
	ext_hdr = bnxt_qplib_get_prod_qe(hwq, idx++);
	memset(base_hdr, 0, sizeof(struct sq_sge));
	memset(ext_hdr, 0, sizeof(struct sq_sge));
	wqe_sz = (sizeof(struct rq_wqe_hdr) +
	wqe->num_sge * sizeof(struct sq_sge)) >> 4;
	bnxt_qplib_put_sges(hwq, wqe->sg_list, wqe->num_sge, &idx);
	if (!wqe->num_sge) {
		struct sq_sge *sge;

		sge = bnxt_qplib_get_prod_qe(hwq, idx++);
		sge->size = 0;
		wqe_sz++;
	}
	base_hdr->wqe_type = wqe->type;
	base_hdr->flags = wqe->flags;
	base_hdr->wqe_size = wqe_sz;
	base_hdr->wr_id[0] = cpu_to_le32(wqe_idx);
queue_err:
	bnxt_qplib_swq_mod_start(rq, wqe_idx);
	bnxt_qplib_hwq_incr_prod(&rq->dbinfo, hwq, swq->slots);
done:
	if (sch_handler) {
		nq_work = kzalloc(sizeof(*nq_work), GFP_ATOMIC);
		if (nq_work) {
			nq_work->cq = qp->rcq;
			nq_work->nq = qp->rcq->nq;
			INIT_WORK(&nq_work->work, bnxt_qpn_cqn_sched_task);
			queue_work(qp->rcq->nq->cqn_wq, &nq_work->work);
		} else {
			dev_err(&hwq->pdev->dev,
				"FP: Failed to allocate RQ nq_work!\n");
			rc = -ENOMEM;
		}
	}

	return rc;
}

/* CQ */
int bnxt_qplib_create_cq(struct bnxt_qplib_res *res, struct bnxt_qplib_cq *cq)
{
	struct bnxt_qplib_rcfw *rcfw = res->rcfw;
	struct bnxt_qplib_hwq_attr hwq_attr = {};
	struct creq_create_cq_resp resp = {};
	struct bnxt_qplib_cmdqmsg msg = {};
	struct cmdq_create_cq req = {};
	struct bnxt_qplib_pbl *pbl;
	u32 pg_sz_lvl;
	int rc;

	if (!cq->dpi) {
		dev_err(&rcfw->pdev->dev,
			"FP: CREATE_CQ failed due to NULL DPI\n");
		return -EINVAL;
	}

	cq->dbinfo.flags = 0;
	hwq_attr.res = res;
	hwq_attr.depth = cq->max_wqe;
	hwq_attr.stride = sizeof(struct cq_base);
	hwq_attr.type = HWQ_TYPE_QUEUE;
	hwq_attr.sginfo = &cq->sg_info;
	rc = bnxt_qplib_alloc_init_hwq(&cq->hwq, &hwq_attr);
	if (rc)
		return rc;

	bnxt_qplib_rcfw_cmd_prep((struct cmdq_base *)&req,
				 CMDQ_BASE_OPCODE_CREATE_CQ,
				 sizeof(req));

	req.dpi = cpu_to_le32(cq->dpi->dpi);
	req.cq_handle = cpu_to_le64(cq->cq_handle);
	req.cq_size = cpu_to_le32(cq->max_wqe);
	pbl = &cq->hwq.pbl[PBL_LVL_0];
	pg_sz_lvl = (bnxt_qplib_base_pg_size(&cq->hwq) <<
		     CMDQ_CREATE_CQ_PG_SIZE_SFT);
	pg_sz_lvl |= (cq->hwq.level & CMDQ_CREATE_CQ_LVL_MASK);
	req.pg_size_lvl = cpu_to_le32(pg_sz_lvl);
	req.pbl = cpu_to_le64(pbl->pg_map_arr[0]);
	req.cq_fco_cnq_id = cpu_to_le32(
			(cq->cnq_hw_ring_id & CMDQ_CREATE_CQ_CNQ_ID_MASK) <<
			 CMDQ_CREATE_CQ_CNQ_ID_SFT);
	bnxt_qplib_fill_cmdqmsg(&msg, &req, &resp, NULL, sizeof(req),
				sizeof(resp), 0);
	rc = bnxt_qplib_rcfw_send_message(rcfw, &msg);
	if (rc)
		goto fail;

	cq->id = le32_to_cpu(resp.xid);
	cq->period = BNXT_QPLIB_QUEUE_START_PERIOD;
	init_waitqueue_head(&cq->waitq);
	INIT_LIST_HEAD(&cq->sqf_head);
	INIT_LIST_HEAD(&cq->rqf_head);
	spin_lock_init(&cq->compl_lock);
	spin_lock_init(&cq->flush_lock);

	cq->dbinfo.hwq = &cq->hwq;
	cq->dbinfo.xid = cq->id;
	cq->dbinfo.db = cq->dpi->dbr;
	cq->dbinfo.priv_db = res->dpi_tbl.priv_db;
	cq->dbinfo.flags = 0;
	cq->dbinfo.toggle = 0;

	bnxt_qplib_armen_db(&cq->dbinfo, DBC_DBC_TYPE_CQ_ARMENA);

	return 0;

fail:
	bnxt_qplib_free_hwq(res, &cq->hwq);
	return rc;
}

void bnxt_qplib_resize_cq_complete(struct bnxt_qplib_res *res,
				   struct bnxt_qplib_cq *cq)
{
	bnxt_qplib_free_hwq(res, &cq->hwq);
	memcpy(&cq->hwq, &cq->resize_hwq, sizeof(cq->hwq));
       /* Reset only the cons bit in the flags */
	cq->dbinfo.flags &= ~(1UL << BNXT_QPLIB_FLAG_EPOCH_CONS_SHIFT);
}

int bnxt_qplib_resize_cq(struct bnxt_qplib_res *res, struct bnxt_qplib_cq *cq,
			 int new_cqes)
{
	struct bnxt_qplib_hwq_attr hwq_attr = {};
	struct bnxt_qplib_rcfw *rcfw = res->rcfw;
	struct creq_resize_cq_resp resp = {};
	struct bnxt_qplib_cmdqmsg msg = {};
	struct cmdq_resize_cq req = {};
	struct bnxt_qplib_pbl *pbl;
	u32 pg_sz, lvl, new_sz;
	int rc;

	bnxt_qplib_rcfw_cmd_prep((struct cmdq_base *)&req,
				 CMDQ_BASE_OPCODE_RESIZE_CQ,
				 sizeof(req));
	hwq_attr.sginfo = &cq->sg_info;
	hwq_attr.res = res;
	hwq_attr.depth = new_cqes;
	hwq_attr.stride = sizeof(struct cq_base);
	hwq_attr.type = HWQ_TYPE_QUEUE;
	rc = bnxt_qplib_alloc_init_hwq(&cq->resize_hwq, &hwq_attr);
	if (rc)
		return rc;

	req.cq_cid = cpu_to_le32(cq->id);
	pbl = &cq->resize_hwq.pbl[PBL_LVL_0];
	pg_sz = bnxt_qplib_base_pg_size(&cq->resize_hwq);
	lvl = (cq->resize_hwq.level << CMDQ_RESIZE_CQ_LVL_SFT) &
				       CMDQ_RESIZE_CQ_LVL_MASK;
	new_sz = (new_cqes << CMDQ_RESIZE_CQ_NEW_CQ_SIZE_SFT) &
		  CMDQ_RESIZE_CQ_NEW_CQ_SIZE_MASK;
	req.new_cq_size_pg_size_lvl = cpu_to_le32(new_sz | pg_sz | lvl);
	req.new_pbl = cpu_to_le64(pbl->pg_map_arr[0]);

	bnxt_qplib_fill_cmdqmsg(&msg, &req, &resp, NULL, sizeof(req),
				sizeof(resp), 0);
	rc = bnxt_qplib_rcfw_send_message(rcfw, &msg);
	return rc;
}

int bnxt_qplib_destroy_cq(struct bnxt_qplib_res *res, struct bnxt_qplib_cq *cq)
{
	struct bnxt_qplib_rcfw *rcfw = res->rcfw;
	struct creq_destroy_cq_resp resp = {};
	struct bnxt_qplib_cmdqmsg msg = {};
	struct cmdq_destroy_cq req = {};
	u16 total_cnq_events;
	int rc;

	bnxt_qplib_rcfw_cmd_prep((struct cmdq_base *)&req,
				 CMDQ_BASE_OPCODE_DESTROY_CQ,
				 sizeof(req));

	req.cq_cid = cpu_to_le32(cq->id);
	bnxt_qplib_fill_cmdqmsg(&msg, &req, &resp, NULL, sizeof(req),
				sizeof(resp), 0);
	rc = bnxt_qplib_rcfw_send_message(rcfw, &msg);
	if (rc)
		return rc;
	total_cnq_events = le16_to_cpu(resp.total_cnq_events);
	__wait_for_all_nqes(cq, total_cnq_events);
	bnxt_qplib_free_hwq(res, &cq->hwq);
	return 0;
}

static int __flush_sq(struct bnxt_qplib_q *sq, struct bnxt_qplib_qp *qp,
		      struct bnxt_qplib_cqe **pcqe, int *budget)
{
	struct bnxt_qplib_cqe *cqe;
	u32 start, last;
	int rc = 0;

	/* Now complete all outstanding SQEs with FLUSHED_ERR */
	start = sq->swq_start;
	cqe = *pcqe;
	while (*budget) {
		last = sq->swq_last;
		if (start == last)
			break;
		/* Skip the FENCE WQE completions */
		if (sq->swq[last].wr_id == BNXT_QPLIB_FENCE_WRID) {
			bnxt_qplib_cancel_phantom_processing(qp);
			goto skip_compl;
		}
		memset(cqe, 0, sizeof(*cqe));
		cqe->status = CQ_REQ_STATUS_WORK_REQUEST_FLUSHED_ERR;
		cqe->opcode = CQ_BASE_CQE_TYPE_REQ;
		cqe->qp_handle = (u64)(unsigned long)qp;
		cqe->wr_id = sq->swq[last].wr_id;
		cqe->src_qp = qp->id;
		cqe->type = sq->swq[last].type;
		cqe++;
		(*budget)--;
skip_compl:
		bnxt_qplib_hwq_incr_cons(sq->hwq.max_elements, &sq->hwq.cons,
					 sq->swq[last].slots, &sq->dbinfo.flags);
		sq->swq_last = sq->swq[last].next_idx;
	}
	*pcqe = cqe;
	if (!(*budget) && sq->swq_last != start)
		/* Out of budget */
		rc = -EAGAIN;

	return rc;
}

static int __flush_rq(struct bnxt_qplib_q *rq, struct bnxt_qplib_qp *qp,
		      struct bnxt_qplib_cqe **pcqe, int *budget)
{
	struct bnxt_qplib_cqe *cqe;
	u32 start, last;
	int opcode = 0;
	int rc = 0;

	switch (qp->type) {
	case CMDQ_CREATE_QP1_TYPE_GSI:
		opcode = CQ_BASE_CQE_TYPE_RES_RAWETH_QP1;
		break;
	case CMDQ_CREATE_QP_TYPE_RC:
		opcode = CQ_BASE_CQE_TYPE_RES_RC;
		break;
	case CMDQ_CREATE_QP_TYPE_UD:
	case CMDQ_CREATE_QP_TYPE_GSI:
		opcode = CQ_BASE_CQE_TYPE_RES_UD;
		break;
	}

	/* Flush the rest of the RQ */
	start = rq->swq_start;
	cqe = *pcqe;
	while (*budget) {
		last = rq->swq_last;
		if (last == start)
			break;
		memset(cqe, 0, sizeof(*cqe));
		cqe->status =
		    CQ_RES_RC_STATUS_WORK_REQUEST_FLUSHED_ERR;
		cqe->opcode = opcode;
		cqe->qp_handle = (unsigned long)qp;
		cqe->wr_id = rq->swq[last].wr_id;
		cqe++;
		(*budget)--;
		bnxt_qplib_hwq_incr_cons(rq->hwq.max_elements, &rq->hwq.cons,
					 rq->swq[last].slots, &rq->dbinfo.flags);
		rq->swq_last = rq->swq[last].next_idx;
	}
	*pcqe = cqe;
	if (!*budget && rq->swq_last != start)
		/* Out of budget */
		rc = -EAGAIN;

	return rc;
}

void bnxt_qplib_mark_qp_error(void *qp_handle)
{
	struct bnxt_qplib_qp *qp = qp_handle;

	if (!qp)
		return;

	/* Must block new posting of SQ and RQ */
	qp->state = CMDQ_MODIFY_QP_NEW_STATE_ERR;
	bnxt_qplib_cancel_phantom_processing(qp);
}

/* Note: SQE is valid from sw_sq_cons up to cqe_sq_cons (exclusive)
 *       CQE is track from sw_cq_cons to max_element but valid only if VALID=1
 */
static int do_wa9060(struct bnxt_qplib_qp *qp, struct bnxt_qplib_cq *cq,
		     u32 cq_cons, u32 swq_last, u32 cqe_sq_cons)
{
	u32 peek_sw_cq_cons, peek_sq_cons_idx, peek_flags;
	struct bnxt_qplib_q *sq = &qp->sq;
	struct cq_req *peek_req_hwcqe;
	struct bnxt_qplib_qp *peek_qp;
	struct bnxt_qplib_q *peek_sq;
	struct bnxt_qplib_swq *swq;
	struct cq_base *peek_hwcqe;
	int i, rc = 0;

	/* Normal mode */
	/* Check for the psn_search marking before completing */
	swq = &sq->swq[swq_last];
	if (swq->psn_search &&
	    le32_to_cpu(swq->psn_search->flags_next_psn) & 0x80000000) {
		/* Unmark */
		swq->psn_search->flags_next_psn = cpu_to_le32
			(le32_to_cpu(swq->psn_search->flags_next_psn)
				     & ~0x80000000);
		dev_dbg(&cq->hwq.pdev->dev,
			"FP: Process Req cq_cons=0x%x qp=0x%x sq cons sw=0x%x cqe=0x%x marked!\n",
			cq_cons, qp->id, swq_last, cqe_sq_cons);
		sq->condition = true;
		sq->send_phantom = true;

		/* TODO: Only ARM if the previous SQE is ARMALL */
		bnxt_qplib_ring_db(&cq->dbinfo, DBC_DBC_TYPE_CQ_ARMALL);
		rc = -EAGAIN;
		goto out;
	}
	if (sq->condition) {
		/* Peek at the completions */
		peek_flags = cq->dbinfo.flags;
		peek_sw_cq_cons = cq_cons;
		i = cq->hwq.max_elements;
		while (i--) {
			peek_hwcqe = bnxt_qplib_get_qe(&cq->hwq,
						       peek_sw_cq_cons, NULL);
			/* If the next hwcqe is VALID */
			if (CQE_CMP_VALID(peek_hwcqe, peek_flags)) {
			/*
			 * The valid test of the entry must be done first before
			 * reading any further.
			 */
				dma_rmb();
				/* If the next hwcqe is a REQ */
				if ((peek_hwcqe->cqe_type_toggle &
				    CQ_BASE_CQE_TYPE_MASK) ==
				    CQ_BASE_CQE_TYPE_REQ) {
					peek_req_hwcqe = (struct cq_req *)
							 peek_hwcqe;
					peek_qp = (struct bnxt_qplib_qp *)
						((unsigned long)
						 le64_to_cpu
						 (peek_req_hwcqe->qp_handle));
					peek_sq = &peek_qp->sq;
					peek_sq_cons_idx =
						((le16_to_cpu(
						  peek_req_hwcqe->sq_cons_idx)
						  - 1) % sq->max_wqe);
					/* If the hwcqe's sq's wr_id matches */
					if (peek_sq == sq &&
					    sq->swq[peek_sq_cons_idx].wr_id ==
					    BNXT_QPLIB_FENCE_WRID) {
						/*
						 *  Unbreak only if the phantom
						 *  comes back
						 */
						dev_dbg(&cq->hwq.pdev->dev,
							"FP: Got Phantom CQE\n");
						sq->condition = false;
						sq->single = true;
						rc = 0;
						goto out;
					}
				}
				/* Valid but not the phantom, so keep looping */
			} else {
				/* Not valid yet, just exit and wait */
				rc = -EINVAL;
				goto out;
			}
			bnxt_qplib_hwq_incr_cons(cq->hwq.max_elements,
						 &peek_sw_cq_cons,
						 1, &peek_flags);
		}
		dev_err(&cq->hwq.pdev->dev,
			"Should not have come here! cq_cons=0x%x qp=0x%x sq cons sw=0x%x hw=0x%x\n",
			cq_cons, qp->id, swq_last, cqe_sq_cons);
		rc = -EINVAL;
	}
out:
	return rc;
}

static int bnxt_qplib_cq_process_req(struct bnxt_qplib_cq *cq,
				     struct cq_req *hwcqe,
				     struct bnxt_qplib_cqe **pcqe, int *budget,
				     u32 cq_cons, struct bnxt_qplib_qp **lib_qp)
{
	struct bnxt_qplib_swq *swq;
	struct bnxt_qplib_cqe *cqe;
	struct bnxt_qplib_qp *qp;
	struct bnxt_qplib_q *sq;
	u32 cqe_sq_cons;
	int rc = 0;

	qp = (struct bnxt_qplib_qp *)((unsigned long)
				      le64_to_cpu(hwcqe->qp_handle));
	if (!qp) {
		dev_err(&cq->hwq.pdev->dev,
			"FP: Process Req qp is NULL\n");
		return -EINVAL;
	}
	sq = &qp->sq;

	cqe_sq_cons = le16_to_cpu(hwcqe->sq_cons_idx) % sq->max_wqe;
	if (qp->sq.flushed) {
		dev_dbg(&cq->hwq.pdev->dev,
			"%s: QP in Flush QP = %p\n", __func__, qp);
		goto done;
	}
	/* Require to walk the sq's swq to fabricate CQEs for all previously
	 * signaled SWQEs due to CQE aggregation from the current sq cons
	 * to the cqe_sq_cons
	 */
	cqe = *pcqe;
	while (*budget) {
		if (sq->swq_last == cqe_sq_cons)
			/* Done */
			break;

		swq = &sq->swq[sq->swq_last];
		memset(cqe, 0, sizeof(*cqe));
		cqe->opcode = CQ_BASE_CQE_TYPE_REQ;
		cqe->qp_handle = (u64)(unsigned long)qp;
		cqe->src_qp = qp->id;
		cqe->wr_id = swq->wr_id;
		if (cqe->wr_id == BNXT_QPLIB_FENCE_WRID)
			goto skip;
		cqe->type = swq->type;

		/* For the last CQE, check for status.  For errors, regardless
		 * of the request being signaled or not, it must complete with
		 * the hwcqe error status
		 */
		if (swq->next_idx == cqe_sq_cons &&
		    hwcqe->status != CQ_REQ_STATUS_OK) {
			cqe->status = hwcqe->status;
			dev_err(&cq->hwq.pdev->dev,
				"FP: CQ Processed Req wr_id[%d] = 0x%llx with status 0x%x\n",
				sq->swq_last, cqe->wr_id, cqe->status);
			cqe++;
			(*budget)--;
			bnxt_qplib_mark_qp_error(qp);
			/* Add qp to flush list of the CQ */
			bnxt_qplib_add_flush_qp(qp);
		} else {
			/* Before we complete, do WA 9060 */
			if (do_wa9060(qp, cq, cq_cons, sq->swq_last,
				      cqe_sq_cons)) {
				*lib_qp = qp;
				goto out;
			}
			if (swq->flags & SQ_SEND_FLAGS_SIGNAL_COMP) {
				cqe->status = CQ_REQ_STATUS_OK;
				cqe++;
				(*budget)--;
			}
		}
skip:
		bnxt_qplib_hwq_incr_cons(sq->hwq.max_elements, &sq->hwq.cons,
					 swq->slots, &sq->dbinfo.flags);
		sq->swq_last = swq->next_idx;
		if (sq->single)
			break;
	}
out:
	*pcqe = cqe;
	if (sq->swq_last != cqe_sq_cons) {
		/* Out of budget */
		rc = -EAGAIN;
		goto done;
	}
	/*
	 * Back to normal completion mode only after it has completed all of
	 * the WC for this CQE
	 */
	sq->single = false;
done:
	return rc;
}

static void bnxt_qplib_release_srqe(struct bnxt_qplib_srq *srq, u32 tag)
{
	spin_lock(&srq->hwq.lock);
	srq->swq[srq->last_idx].next_idx = (int)tag;
	srq->last_idx = (int)tag;
	srq->swq[srq->last_idx].next_idx = -1;
	bnxt_qplib_hwq_incr_cons(srq->hwq.max_elements, &srq->hwq.cons,
				 srq->dbinfo.max_slot, &srq->dbinfo.flags);
	spin_unlock(&srq->hwq.lock);
}

static int bnxt_qplib_cq_process_res_rc(struct bnxt_qplib_cq *cq,
					struct cq_res_rc *hwcqe,
					struct bnxt_qplib_cqe **pcqe,
					int *budget)
{
	struct bnxt_qplib_srq *srq;
	struct bnxt_qplib_cqe *cqe;
	struct bnxt_qplib_qp *qp;
	struct bnxt_qplib_q *rq;
	u32 wr_id_idx;

	qp = (struct bnxt_qplib_qp *)((unsigned long)
				      le64_to_cpu(hwcqe->qp_handle));
	if (!qp) {
		dev_err(&cq->hwq.pdev->dev, "process_cq RC qp is NULL\n");
		return -EINVAL;
	}
	if (qp->rq.flushed) {
		dev_dbg(&cq->hwq.pdev->dev,
			"%s: QP in Flush QP = %p\n", __func__, qp);
		return 0;
	}

	cqe = *pcqe;
	cqe->opcode = hwcqe->cqe_type_toggle & CQ_BASE_CQE_TYPE_MASK;
	cqe->length = le32_to_cpu(hwcqe->length);
	cqe->invrkey = le32_to_cpu(hwcqe->imm_data_or_inv_r_key);
	cqe->mr_handle = le64_to_cpu(hwcqe->mr_handle);
	cqe->flags = le16_to_cpu(hwcqe->flags);
	cqe->status = hwcqe->status;
	cqe->qp_handle = (u64)(unsigned long)qp;

	wr_id_idx = le32_to_cpu(hwcqe->srq_or_rq_wr_id) &
				CQ_RES_RC_SRQ_OR_RQ_WR_ID_MASK;
	if (cqe->flags & CQ_RES_RC_FLAGS_SRQ_SRQ) {
		srq = qp->srq;
		if (!srq)
			return -EINVAL;
		if (wr_id_idx >= srq->hwq.max_elements) {
			dev_err(&cq->hwq.pdev->dev,
				"FP: CQ Process RC wr_id idx 0x%x exceeded SRQ max 0x%x\n",
				wr_id_idx, srq->hwq.max_elements);
			return -EINVAL;
		}
		cqe->wr_id = srq->swq[wr_id_idx].wr_id;
		bnxt_qplib_release_srqe(srq, wr_id_idx);
		cqe++;
		(*budget)--;
		*pcqe = cqe;
	} else {
		struct bnxt_qplib_swq *swq;

		rq = &qp->rq;
		if (wr_id_idx > (rq->max_wqe - 1)) {
			dev_err(&cq->hwq.pdev->dev,
				"FP: CQ Process RC wr_id idx 0x%x exceeded RQ max 0x%x\n",
				wr_id_idx, rq->max_wqe);
			return -EINVAL;
		}
		if (wr_id_idx != rq->swq_last)
			return -EINVAL;
		swq = &rq->swq[rq->swq_last];
		cqe->wr_id = swq->wr_id;
		cqe++;
		(*budget)--;
		bnxt_qplib_hwq_incr_cons(rq->hwq.max_elements, &rq->hwq.cons,
					 swq->slots, &rq->dbinfo.flags);
		rq->swq_last = swq->next_idx;
		*pcqe = cqe;

		if (hwcqe->status != CQ_RES_RC_STATUS_OK) {
			qp->state = CMDQ_MODIFY_QP_NEW_STATE_ERR;
			/* Add qp to flush list of the CQ */
			bnxt_qplib_add_flush_qp(qp);
		}
	}

	return 0;
}

static int bnxt_qplib_cq_process_res_ud(struct bnxt_qplib_cq *cq,
					struct cq_res_ud *hwcqe,
					struct bnxt_qplib_cqe **pcqe,
					int *budget)
{
	struct bnxt_qplib_srq *srq;
	struct bnxt_qplib_cqe *cqe;
	struct bnxt_qplib_qp *qp;
	struct bnxt_qplib_q *rq;
	u32 wr_id_idx;

	qp = (struct bnxt_qplib_qp *)((unsigned long)
				      le64_to_cpu(hwcqe->qp_handle));
	if (!qp) {
		dev_err(&cq->hwq.pdev->dev, "process_cq UD qp is NULL\n");
		return -EINVAL;
	}
	if (qp->rq.flushed) {
		dev_dbg(&cq->hwq.pdev->dev,
			"%s: QP in Flush QP = %p\n", __func__, qp);
		return 0;
	}
	cqe = *pcqe;
	cqe->opcode = hwcqe->cqe_type_toggle & CQ_BASE_CQE_TYPE_MASK;
	cqe->length = le16_to_cpu(hwcqe->length) & CQ_RES_UD_LENGTH_MASK;
	cqe->cfa_meta = le16_to_cpu(hwcqe->cfa_metadata);
	cqe->invrkey = le32_to_cpu(hwcqe->imm_data);
	cqe->flags = le16_to_cpu(hwcqe->flags);
	cqe->status = hwcqe->status;
	cqe->qp_handle = (u64)(unsigned long)qp;
	/*FIXME: Endianness fix needed for smace */
	memcpy(cqe->smac, hwcqe->src_mac, ETH_ALEN);
	wr_id_idx = le32_to_cpu(hwcqe->src_qp_high_srq_or_rq_wr_id)
				& CQ_RES_UD_SRQ_OR_RQ_WR_ID_MASK;
	cqe->src_qp = le16_to_cpu(hwcqe->src_qp_low) |
				  ((le32_to_cpu(
				  hwcqe->src_qp_high_srq_or_rq_wr_id) &
				 CQ_RES_UD_SRC_QP_HIGH_MASK) >> 8);

	if (cqe->flags & CQ_RES_RC_FLAGS_SRQ_SRQ) {
		srq = qp->srq;
		if (!srq)
			return -EINVAL;

		if (wr_id_idx >= srq->hwq.max_elements) {
			dev_err(&cq->hwq.pdev->dev,
				"FP: CQ Process UD wr_id idx 0x%x exceeded SRQ max 0x%x\n",
				wr_id_idx, srq->hwq.max_elements);
			return -EINVAL;
		}
		cqe->wr_id = srq->swq[wr_id_idx].wr_id;
		bnxt_qplib_release_srqe(srq, wr_id_idx);
		cqe++;
		(*budget)--;
		*pcqe = cqe;
	} else {
		struct bnxt_qplib_swq *swq;

		rq = &qp->rq;
		if (wr_id_idx > (rq->max_wqe - 1)) {
			dev_err(&cq->hwq.pdev->dev,
				"FP: CQ Process UD wr_id idx 0x%x exceeded RQ max 0x%x\n",
				wr_id_idx, rq->max_wqe);
			return -EINVAL;
		}

		if (rq->swq_last != wr_id_idx)
			return -EINVAL;
		swq = &rq->swq[rq->swq_last];
		cqe->wr_id = swq->wr_id;
		cqe++;
		(*budget)--;
		bnxt_qplib_hwq_incr_cons(rq->hwq.max_elements, &rq->hwq.cons,
					 swq->slots, &rq->dbinfo.flags);
		rq->swq_last = swq->next_idx;
		*pcqe = cqe;

		if (hwcqe->status != CQ_RES_RC_STATUS_OK) {
			qp->state = CMDQ_MODIFY_QP_NEW_STATE_ERR;
			/* Add qp to flush list of the CQ */
			bnxt_qplib_add_flush_qp(qp);
		}
	}

	return 0;
}

bool bnxt_qplib_is_cq_empty(struct bnxt_qplib_cq *cq)
{
	struct cq_base *hw_cqe;
	bool rc = true;

	hw_cqe = bnxt_qplib_get_qe(&cq->hwq, cq->hwq.cons, NULL);
	 /* Check for Valid bit. If the CQE is valid, return false */
	rc = !CQE_CMP_VALID(hw_cqe, cq->dbinfo.flags);
	return rc;
}

static int bnxt_qplib_cq_process_res_raweth_qp1(struct bnxt_qplib_cq *cq,
						struct cq_res_raweth_qp1 *hwcqe,
						struct bnxt_qplib_cqe **pcqe,
						int *budget)
{
	struct bnxt_qplib_qp *qp;
	struct bnxt_qplib_q *rq;
	struct bnxt_qplib_srq *srq;
	struct bnxt_qplib_cqe *cqe;
	u32 wr_id_idx;

	qp = (struct bnxt_qplib_qp *)((unsigned long)
				      le64_to_cpu(hwcqe->qp_handle));
	if (!qp) {
		dev_err(&cq->hwq.pdev->dev, "process_cq Raw/QP1 qp is NULL\n");
		return -EINVAL;
	}
	if (qp->rq.flushed) {
		dev_dbg(&cq->hwq.pdev->dev,
			"%s: QP in Flush QP = %p\n", __func__, qp);
		return 0;
	}
	cqe = *pcqe;
	cqe->opcode = hwcqe->cqe_type_toggle & CQ_BASE_CQE_TYPE_MASK;
	cqe->flags = le16_to_cpu(hwcqe->flags);
	cqe->qp_handle = (u64)(unsigned long)qp;

	wr_id_idx =
		le32_to_cpu(hwcqe->raweth_qp1_payload_offset_srq_or_rq_wr_id)
				& CQ_RES_RAWETH_QP1_SRQ_OR_RQ_WR_ID_MASK;
	cqe->src_qp = qp->id;
	if (qp->id == 1 && !cqe->length) {
		/* Add workaround for the length misdetection */
		cqe->length = 296;
	} else {
		cqe->length = le16_to_cpu(hwcqe->length);
	}
	cqe->pkey_index = qp->pkey_index;
	memcpy(cqe->smac, qp->smac, 6);

	cqe->raweth_qp1_flags = le16_to_cpu(hwcqe->raweth_qp1_flags);
	cqe->raweth_qp1_flags2 = le32_to_cpu(hwcqe->raweth_qp1_flags2);
	cqe->raweth_qp1_metadata = le32_to_cpu(hwcqe->raweth_qp1_metadata);

	if (cqe->flags & CQ_RES_RAWETH_QP1_FLAGS_SRQ_SRQ) {
		srq = qp->srq;
		if (!srq) {
			dev_err(&cq->hwq.pdev->dev,
				"FP: SRQ used but not defined??\n");
			return -EINVAL;
		}
		if (wr_id_idx >= srq->hwq.max_elements) {
			dev_err(&cq->hwq.pdev->dev,
				"FP: CQ Process Raw/QP1 wr_id idx 0x%x exceeded SRQ max 0x%x\n",
				wr_id_idx, srq->hwq.max_elements);
			return -EINVAL;
		}
		cqe->wr_id = srq->swq[wr_id_idx].wr_id;
		bnxt_qplib_release_srqe(srq, wr_id_idx);
		cqe++;
		(*budget)--;
		*pcqe = cqe;
	} else {
		struct bnxt_qplib_swq *swq;

		rq = &qp->rq;
		if (wr_id_idx > (rq->max_wqe - 1)) {
			dev_err(&cq->hwq.pdev->dev,
				"FP: CQ Process Raw/QP1 RQ wr_id idx 0x%x exceeded RQ max 0x%x\n",
				wr_id_idx, rq->max_wqe);
			return -EINVAL;
		}
		if (rq->swq_last != wr_id_idx)
			return -EINVAL;
		swq = &rq->swq[rq->swq_last];
		cqe->wr_id = swq->wr_id;
		cqe++;
		(*budget)--;
		bnxt_qplib_hwq_incr_cons(rq->hwq.max_elements, &rq->hwq.cons,
					 swq->slots, &rq->dbinfo.flags);
		rq->swq_last = swq->next_idx;
		*pcqe = cqe;

		if (hwcqe->status != CQ_RES_RC_STATUS_OK) {
			qp->state = CMDQ_MODIFY_QP_NEW_STATE_ERR;
			/* Add qp to flush list of the CQ */
			bnxt_qplib_add_flush_qp(qp);
		}
	}

	return 0;
}

static int bnxt_qplib_cq_process_terminal(struct bnxt_qplib_cq *cq,
					  struct cq_terminal *hwcqe,
					  struct bnxt_qplib_cqe **pcqe,
					  int *budget)
{
	struct bnxt_qplib_qp *qp;
	struct bnxt_qplib_q *sq, *rq;
	struct bnxt_qplib_cqe *cqe;
	u32 swq_last = 0, cqe_cons;
	int rc = 0;

	/* Check the Status */
	if (hwcqe->status != CQ_TERMINAL_STATUS_OK)
		dev_warn(&cq->hwq.pdev->dev,
			 "FP: CQ Process Terminal Error status = 0x%x\n",
			 hwcqe->status);

	qp = (struct bnxt_qplib_qp *)((unsigned long)
				      le64_to_cpu(hwcqe->qp_handle));
	if (!qp)
		return -EINVAL;

	/* Must block new posting of SQ and RQ */
	qp->state = CMDQ_MODIFY_QP_NEW_STATE_ERR;

	sq = &qp->sq;
	rq = &qp->rq;

	cqe_cons = le16_to_cpu(hwcqe->sq_cons_idx);
	if (cqe_cons == 0xFFFF)
		goto do_rq;
	cqe_cons %= sq->max_wqe;

	if (qp->sq.flushed) {
		dev_dbg(&cq->hwq.pdev->dev,
			"%s: QP in Flush QP = %p\n", __func__, qp);
		goto sq_done;
	}

	/* Terminal CQE can also include aggregated successful CQEs prior.
	 * So we must complete all CQEs from the current sq's cons to the
	 * cq_cons with status OK
	 */
	cqe = *pcqe;
	while (*budget) {
		swq_last = sq->swq_last;
		if (swq_last == cqe_cons)
			break;
		if (sq->swq[swq_last].flags & SQ_SEND_FLAGS_SIGNAL_COMP) {
			memset(cqe, 0, sizeof(*cqe));
			cqe->status = CQ_REQ_STATUS_OK;
			cqe->opcode = CQ_BASE_CQE_TYPE_REQ;
			cqe->qp_handle = (u64)(unsigned long)qp;
			cqe->src_qp = qp->id;
			cqe->wr_id = sq->swq[swq_last].wr_id;
			cqe->type = sq->swq[swq_last].type;
			cqe++;
			(*budget)--;
		}
		bnxt_qplib_hwq_incr_cons(sq->hwq.max_elements, &sq->hwq.cons,
					 sq->swq[swq_last].slots, &sq->dbinfo.flags);
		sq->swq_last = sq->swq[swq_last].next_idx;
	}
	*pcqe = cqe;
	if (!(*budget) && swq_last != cqe_cons) {
		/* Out of budget */
		rc = -EAGAIN;
		goto sq_done;
	}
sq_done:
	if (rc)
		return rc;
do_rq:
	cqe_cons = le16_to_cpu(hwcqe->rq_cons_idx);
	if (cqe_cons == 0xFFFF) {
		goto done;
	} else if (cqe_cons > rq->max_wqe - 1) {
		dev_err(&cq->hwq.pdev->dev,
			"FP: CQ Processed terminal reported rq_cons_idx 0x%x exceeds max 0x%x\n",
			cqe_cons, rq->max_wqe);
		rc = -EINVAL;
		goto done;
	}

	if (qp->rq.flushed) {
		dev_dbg(&cq->hwq.pdev->dev,
			"%s: QP in Flush QP = %p\n", __func__, qp);
		rc = 0;
		goto done;
	}

	/* Terminal CQE requires all posted RQEs to complete with FLUSHED_ERR
	 * from the current rq->cons to the rq->prod regardless what the
	 * rq->cons the terminal CQE indicates
	 */

	/* Add qp to flush list of the CQ */
	bnxt_qplib_add_flush_qp(qp);
done:
	return rc;
}

static int bnxt_qplib_cq_process_cutoff(struct bnxt_qplib_cq *cq,
					struct cq_cutoff *hwcqe)
{
	/* Check the Status */
	if (hwcqe->status != CQ_CUTOFF_STATUS_OK) {
		dev_err(&cq->hwq.pdev->dev,
			"FP: CQ Process Cutoff Error status = 0x%x\n",
			hwcqe->status);
		return -EINVAL;
	}
	clear_bit(CQ_FLAGS_RESIZE_IN_PROG, &cq->flags);
	wake_up_interruptible(&cq->waitq);

	return 0;
}

int bnxt_qplib_process_flush_list(struct bnxt_qplib_cq *cq,
				  struct bnxt_qplib_cqe *cqe,
				  int num_cqes)
{
	struct bnxt_qplib_qp *qp = NULL;
	u32 budget = num_cqes;
	unsigned long flags;

	spin_lock_irqsave(&cq->flush_lock, flags);
	list_for_each_entry(qp, &cq->sqf_head, sq_flush) {
		dev_dbg(&cq->hwq.pdev->dev, "FP: Flushing SQ QP= %p\n", qp);
		__flush_sq(&qp->sq, qp, &cqe, &budget);
	}

	list_for_each_entry(qp, &cq->rqf_head, rq_flush) {
		dev_dbg(&cq->hwq.pdev->dev, "FP: Flushing RQ QP= %p\n", qp);
		__flush_rq(&qp->rq, qp, &cqe, &budget);
	}
	spin_unlock_irqrestore(&cq->flush_lock, flags);

	return num_cqes - budget;
}

int bnxt_qplib_poll_cq(struct bnxt_qplib_cq *cq, struct bnxt_qplib_cqe *cqe,
		       int num_cqes, struct bnxt_qplib_qp **lib_qp)
{
	struct cq_base *hw_cqe;
	int budget, rc = 0;
	u32 hw_polled = 0;
	u8 type;

	budget = num_cqes;

	while (budget) {
		hw_cqe = bnxt_qplib_get_qe(&cq->hwq, cq->hwq.cons, NULL);

		/* Check for Valid bit */
		if (!CQE_CMP_VALID(hw_cqe, cq->dbinfo.flags))
			break;

		/*
		 * The valid test of the entry must be done first before
		 * reading any further.
		 */
		dma_rmb();
		/* From the device's respective CQE format to qplib_wc*/
		type = hw_cqe->cqe_type_toggle & CQ_BASE_CQE_TYPE_MASK;
		switch (type) {
		case CQ_BASE_CQE_TYPE_REQ:
			rc = bnxt_qplib_cq_process_req(cq,
						       (struct cq_req *)hw_cqe,
						       &cqe, &budget,
						       cq->hwq.cons, lib_qp);
			break;
		case CQ_BASE_CQE_TYPE_RES_RC:
			rc = bnxt_qplib_cq_process_res_rc(cq,
							  (struct cq_res_rc *)
							  hw_cqe, &cqe,
							  &budget);
			break;
		case CQ_BASE_CQE_TYPE_RES_UD:
			rc = bnxt_qplib_cq_process_res_ud
					(cq, (struct cq_res_ud *)hw_cqe, &cqe,
					 &budget);
			break;
		case CQ_BASE_CQE_TYPE_RES_RAWETH_QP1:
			rc = bnxt_qplib_cq_process_res_raweth_qp1
					(cq, (struct cq_res_raweth_qp1 *)
					 hw_cqe, &cqe, &budget);
			break;
		case CQ_BASE_CQE_TYPE_TERMINAL:
			rc = bnxt_qplib_cq_process_terminal
					(cq, (struct cq_terminal *)hw_cqe,
					 &cqe, &budget);
			break;
		case CQ_BASE_CQE_TYPE_CUT_OFF:
			bnxt_qplib_cq_process_cutoff
					(cq, (struct cq_cutoff *)hw_cqe);
			/* Done processing this CQ */
			goto exit;
		default:
			dev_err(&cq->hwq.pdev->dev,
				"process_cq unknown type 0x%lx\n",
				hw_cqe->cqe_type_toggle &
				CQ_BASE_CQE_TYPE_MASK);
			rc = -EINVAL;
			break;
		}
		if (rc < 0) {
			if (rc == -EAGAIN)
				break;
			/* Error while processing the CQE, just skip to the
			 * next one
			 */
			if (type != CQ_BASE_CQE_TYPE_TERMINAL)
				dev_err(&cq->hwq.pdev->dev,
					"process_cqe error rc = 0x%x\n", rc);
		}
		hw_polled++;
		bnxt_qplib_hwq_incr_cons(cq->hwq.max_elements, &cq->hwq.cons,
					 1, &cq->dbinfo.flags);

	}
	if (hw_polled)
		bnxt_qplib_ring_db(&cq->dbinfo, DBC_DBC_TYPE_CQ);
exit:
	return num_cqes - budget;
}

void bnxt_qplib_req_notify_cq(struct bnxt_qplib_cq *cq, u32 arm_type)
{
	cq->dbinfo.toggle = cq->toggle;
	if (arm_type)
		bnxt_qplib_ring_db(&cq->dbinfo, arm_type);
	/* Using cq->arm_state variable to track whether to issue cq handler */
	atomic_set(&cq->arm_state, 1);
}

void bnxt_qplib_flush_cqn_wq(struct bnxt_qplib_qp *qp)
{
	flush_workqueue(qp->scq->nq->cqn_wq);
	if (qp->scq != qp->rcq)
		flush_workqueue(qp->rcq->nq->cqn_wq);
}<|MERGE_RESOLUTION|>--- conflicted
+++ resolved
@@ -1013,12 +1013,8 @@
 	hwq_attr.stride = sizeof(struct sq_sge);
 	hwq_attr.depth = bnxt_qplib_get_depth(sq);
 	hwq_attr.aux_stride = psn_sz;
-<<<<<<< HEAD
-	hwq_attr.aux_depth = bnxt_qplib_set_sq_size(sq, qp->wqe_mode);
-=======
 	hwq_attr.aux_depth = psn_sz ? bnxt_qplib_set_sq_size(sq, qp->wqe_mode)
 				    : 0;
->>>>>>> 0c383648
 	/* Update msn tbl size */
 	if (BNXT_RE_HW_RETX(qp->dev_cap_flags) && psn_sz) {
 		hwq_attr.aux_depth = roundup_pow_of_two(bnxt_qplib_set_sq_size(sq, qp->wqe_mode));
