--- conflicted
+++ resolved
@@ -1489,17 +1489,12 @@
 	rsp->fqs_state = RCU_GP_IDLE;
 	rdp = this_cpu_ptr(rsp->rda);
 	rcu_advance_cbs(rsp, rnp, rdp);  /* Reduce false positives below. */
-<<<<<<< HEAD
-	if (cpu_needs_another_gp(rsp, rdp))
+	if (cpu_needs_another_gp(rsp, rdp)) {
 		rsp->gp_flags = RCU_GP_FLAG_INIT;
-=======
-	if (cpu_needs_another_gp(rsp, rdp)) {
-		rsp->gp_flags = 1;
 		trace_rcu_grace_period(rsp->name,
 				       ACCESS_ONCE(rsp->gpnum),
 				       TPS("newreq"));
 	}
->>>>>>> 15f5191b
 	raw_spin_unlock_irq(&rnp->lock);
 }
 
