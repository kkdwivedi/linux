--- conflicted
+++ resolved
@@ -134,10 +134,6 @@
 			snd_soc_component_get_drvdata(component);
 
 	mutex_lock(&rt5677_dsp->dma_lock);
-<<<<<<< HEAD
-	ret = snd_pcm_lib_malloc_pages(substream, params_buffer_bytes(hw_params));
-=======
->>>>>>> d8e2e0d2
 	rt5677_dsp->substream = substream;
 	mutex_unlock(&rt5677_dsp->dma_lock);
 
@@ -155,11 +151,7 @@
 	rt5677_dsp->substream = NULL;
 	mutex_unlock(&rt5677_dsp->dma_lock);
 
-<<<<<<< HEAD
-	return snd_pcm_lib_free_pages(substream);
-=======
-	return 0;
->>>>>>> d8e2e0d2
+	return 0;
 }
 
 static int rt5677_spi_prepare(
@@ -382,13 +374,8 @@
 static int rt5677_spi_pcm_new(struct snd_soc_component *component,
 			      struct snd_soc_pcm_runtime *rtd)
 {
-<<<<<<< HEAD
-	snd_pcm_lib_preallocate_pages_for_all(rtd->pcm, SNDRV_DMA_TYPE_VMALLOC,
-					      NULL, 0, 0);
-=======
 	snd_pcm_set_managed_buffer_all(rtd->pcm, SNDRV_DMA_TYPE_VMALLOC,
 				       NULL, 0, 0);
->>>>>>> d8e2e0d2
 	return 0;
 }
 
