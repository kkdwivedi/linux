--- conflicted
+++ resolved
@@ -69,9 +69,6 @@
 				       struct netlink_callback *cb,
 				       struct tipc_sock *tsk));
 int tipc_dump_start(struct netlink_callback *cb);
-<<<<<<< HEAD
-=======
 int __tipc_dump_start(struct netlink_callback *cb, struct net *net);
->>>>>>> 23e542e5
 int tipc_dump_done(struct netlink_callback *cb);
 #endif