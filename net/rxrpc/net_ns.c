// SPDX-License-Identifier: GPL-2.0-or-later
/* rxrpc network namespace handling.
 *
 * Copyright (C) 2017 Red Hat, Inc. All Rights Reserved.
 * Written by David Howells (dhowells@redhat.com)
 */

#include <linux/proc_fs.h>
#include "ar-internal.h"

unsigned int rxrpc_net_id;

static void rxrpc_client_conn_reap_timeout(struct timer_list *timer)
{
	struct rxrpc_net *rxnet =
		container_of(timer, struct rxrpc_net, client_conn_reap_timer);

	if (rxnet->live)
		rxrpc_queue_work(&rxnet->client_conn_reaper);
}

static void rxrpc_service_conn_reap_timeout(struct timer_list *timer)
{
	struct rxrpc_net *rxnet =
		container_of(timer, struct rxrpc_net, service_conn_reap_timer);

	if (rxnet->live)
		rxrpc_queue_work(&rxnet->service_conn_reaper);
}

static void rxrpc_peer_keepalive_timeout(struct timer_list *timer)
{
	struct rxrpc_net *rxnet =
		container_of(timer, struct rxrpc_net, peer_keepalive_timer);

	if (rxnet->live)
		rxrpc_queue_work(&rxnet->peer_keepalive_work);
}

/*
 * Initialise a per-network namespace record.
 */
static __net_init int rxrpc_init_net(struct net *net)
{
	struct rxrpc_net *rxnet = rxrpc_net(net);
	int ret, i;

	rxnet->live = true;
	get_random_bytes(&rxnet->epoch, sizeof(rxnet->epoch));
	rxnet->epoch |= RXRPC_RANDOM_EPOCH;

	INIT_LIST_HEAD(&rxnet->calls);
	spin_lock_init(&rxnet->call_lock);
	atomic_set(&rxnet->nr_calls, 1);

	atomic_set(&rxnet->nr_conns, 1);
	INIT_LIST_HEAD(&rxnet->conn_proc_list);
	INIT_LIST_HEAD(&rxnet->service_conns);
	rwlock_init(&rxnet->conn_lock);
	INIT_WORK(&rxnet->service_conn_reaper,
		  rxrpc_service_connection_reaper);
	timer_setup(&rxnet->service_conn_reap_timer,
		    rxrpc_service_conn_reap_timeout, 0);

	atomic_set(&rxnet->nr_client_conns, 0);
	rxnet->kill_all_client_conns = false;
	spin_lock_init(&rxnet->client_conn_cache_lock);
	spin_lock_init(&rxnet->client_conn_discard_lock);
	INIT_LIST_HEAD(&rxnet->idle_client_conns);
	INIT_WORK(&rxnet->client_conn_reaper,
		  rxrpc_discard_expired_client_conns);
	timer_setup(&rxnet->client_conn_reap_timer,
		    rxrpc_client_conn_reap_timeout, 0);

	INIT_HLIST_HEAD(&rxnet->local_endpoints);
	mutex_init(&rxnet->local_mutex);

	hash_init(rxnet->peer_hash);
	spin_lock_init(&rxnet->peer_hash_lock);
	for (i = 0; i < ARRAY_SIZE(rxnet->peer_keepalive); i++)
		INIT_LIST_HEAD(&rxnet->peer_keepalive[i]);
	INIT_LIST_HEAD(&rxnet->peer_keepalive_new);
	timer_setup(&rxnet->peer_keepalive_timer,
		    rxrpc_peer_keepalive_timeout, 0);
	INIT_WORK(&rxnet->peer_keepalive_work, rxrpc_peer_keepalive_worker);
	rxnet->peer_keepalive_base = ktime_get_seconds();

	ret = -ENOMEM;
	rxnet->proc_net = proc_net_mkdir(net, "rxrpc", net->proc_net);
	if (!rxnet->proc_net)
		goto err_proc;

	proc_create_net("calls", 0444, rxnet->proc_net, &rxrpc_call_seq_ops,
			sizeof(struct seq_net_private));
	proc_create_net("conns", 0444, rxnet->proc_net,
			&rxrpc_connection_seq_ops,
			sizeof(struct seq_net_private));
	proc_create_net("peers", 0444, rxnet->proc_net,
			&rxrpc_peer_seq_ops,
			sizeof(struct seq_net_private));
	proc_create_net("locals", 0444, rxnet->proc_net,
			&rxrpc_local_seq_ops,
			sizeof(struct seq_net_private));
	return 0;

err_proc:
	rxnet->live = false;
	return ret;
}

/*
 * Clean up a per-network namespace record.
 */
static __net_exit void rxrpc_exit_net(struct net *net)
{
	struct rxrpc_net *rxnet = rxrpc_net(net);

	rxnet->live = false;
	cancel_work_sync(&rxnet->peer_keepalive_work);
<<<<<<< HEAD
=======
	/* Remove the timer again as the worker may have restarted it. */
>>>>>>> 980555e9
	del_timer_sync(&rxnet->peer_keepalive_timer);
	rxrpc_destroy_all_calls(rxnet);
	rxrpc_destroy_all_connections(rxnet);
	rxrpc_destroy_all_peers(rxnet);
	rxrpc_destroy_all_locals(rxnet);
	proc_remove(rxnet->proc_net);
}

struct pernet_operations rxrpc_net_ops = {
	.init	= rxrpc_init_net,
	.exit	= rxrpc_exit_net,
	.id	= &rxrpc_net_id,
	.size	= sizeof(struct rxrpc_net),
};<|MERGE_RESOLUTION|>--- conflicted
+++ resolved
@@ -116,11 +116,9 @@
 	struct rxrpc_net *rxnet = rxrpc_net(net);
 
 	rxnet->live = false;
+	del_timer_sync(&rxnet->peer_keepalive_timer);
 	cancel_work_sync(&rxnet->peer_keepalive_work);
-<<<<<<< HEAD
-=======
 	/* Remove the timer again as the worker may have restarted it. */
->>>>>>> 980555e9
 	del_timer_sync(&rxnet->peer_keepalive_timer);
 	rxrpc_destroy_all_calls(rxnet);
 	rxrpc_destroy_all_connections(rxnet);
