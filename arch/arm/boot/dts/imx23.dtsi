/*
 * Copyright 2012 Freescale Semiconductor, Inc.
 *
 * The code contained herein is licensed under the GNU General Public
 * License. You may obtain a copy of the GNU General Public License
 * Version 2 or later at the following locations:
 *
 * http://www.opensource.org/licenses/gpl-license.html
 * http://www.gnu.org/copyleft/gpl.html
 */

/include/ "skeleton.dtsi"

/ {
	interrupt-parent = <&icoll>;

	aliases {
		gpio0 = &gpio0;
		gpio1 = &gpio1;
		gpio2 = &gpio2;
		serial0 = &auart0;
		serial1 = &auart1;
	};

	cpus {
		cpu@0 {
			compatible = "arm,arm926ejs";
		};
	};

	apb@80000000 {
		compatible = "simple-bus";
		#address-cells = <1>;
		#size-cells = <1>;
		reg = <0x80000000 0x80000>;
		ranges;

		apbh@80000000 {
			compatible = "simple-bus";
			#address-cells = <1>;
			#size-cells = <1>;
			reg = <0x80000000 0x40000>;
			ranges;

			icoll: interrupt-controller@80000000 {
				compatible = "fsl,imx23-icoll", "fsl,mxs-icoll";
				interrupt-controller;
				#interrupt-cells = <1>;
				reg = <0x80000000 0x2000>;
			};

			dma-apbh@80004000 {
				compatible = "fsl,imx23-dma-apbh";
				reg = <0x80004000 0x2000>;
<<<<<<< HEAD
=======
				clocks = <&clks 15>;
>>>>>>> 84bae6c3
			};

			ecc@80008000 {
				reg = <0x80008000 0x2000>;
				status = "disabled";
			};

			gpmi-nand@8000c000 {
				compatible = "fsl,imx23-gpmi-nand";
				#address-cells = <1>;
				#size-cells = <1>;
				reg = <0x8000c000 0x2000>, <0x8000a000 0x2000>;
				reg-names = "gpmi-nand", "bch";
				interrupts = <13>, <56>;
				interrupt-names = "gpmi-dma", "bch";
<<<<<<< HEAD
=======
				clocks = <&clks 34>;
>>>>>>> 84bae6c3
				fsl,gpmi-dma-channel = <4>;
				status = "disabled";
			};

			ssp0: ssp@80010000 {
				reg = <0x80010000 0x2000>;
				interrupts = <15 14>;
				clocks = <&clks 33>;
				fsl,ssp-dma-channel = <1>;
				status = "disabled";
			};

			etm@80014000 {
				reg = <0x80014000 0x2000>;
				status = "disabled";
			};

			pinctrl@80018000 {
				#address-cells = <1>;
				#size-cells = <0>;
				compatible = "fsl,imx23-pinctrl", "simple-bus";
				reg = <0x80018000 0x2000>;

				gpio0: gpio@0 {
					compatible = "fsl,imx23-gpio", "fsl,mxs-gpio";
					interrupts = <16>;
					gpio-controller;
					#gpio-cells = <2>;
					interrupt-controller;
					#interrupt-cells = <2>;
				};

				gpio1: gpio@1 {
					compatible = "fsl,imx23-gpio", "fsl,mxs-gpio";
					interrupts = <17>;
					gpio-controller;
					#gpio-cells = <2>;
					interrupt-controller;
					#interrupt-cells = <2>;
				};

				gpio2: gpio@2 {
					compatible = "fsl,imx23-gpio", "fsl,mxs-gpio";
					interrupts = <18>;
					gpio-controller;
					#gpio-cells = <2>;
					interrupt-controller;
					#interrupt-cells = <2>;
				};

				duart_pins_a: duart@0 {
					reg = <0>;
					fsl,pinmux-ids = <
						0x11a2 /* MX23_PAD_PWM0__DUART_RX */
						0x11b2 /* MX23_PAD_PWM1__DUART_TX */
					>;
					fsl,drive-strength = <0>;
					fsl,voltage = <1>;
					fsl,pull-up = <0>;
				};

				auart0_pins_a: auart0@0 {
					reg = <0>;
					fsl,pinmux-ids = <
						0x01c0 /* MX23_PAD_AUART1_RX__AUART1_RX */
						0x01d0 /* MX23_PAD_AUART1_TX__AUART1_TX */
						0x01a0 /* MX23_PAD_AUART1_CTS__AUART1_CTS */
						0x01b0 /* MX23_PAD_AUART1_RTS__AUART1_RTS */
					>;
<<<<<<< HEAD
=======
					fsl,drive-strength = <0>;
					fsl,voltage = <1>;
					fsl,pull-up = <0>;
				};

				auart0_2pins_a: auart0-2pins@0 {
					reg = <0>;
					fsl,pinmux-ids = <
						0x01e2 /* MX23_PAD_I2C_SCL__AUART1_TX */
						0x01f2 /* MX23_PAD_I2C_SDA__AUART1_RX */
					>;
					fsl,drive-strength = <0>;
					fsl,voltage = <1>;
					fsl,pull-up = <0>;
				};

				gpmi_pins_a: gpmi-nand@0 {
					reg = <0>;
					fsl,pinmux-ids = <
						0x0000 /* MX23_PAD_GPMI_D00__GPMI_D00 */
						0x0010 /* MX23_PAD_GPMI_D01__GPMI_D01 */
						0x0020 /* MX23_PAD_GPMI_D02__GPMI_D02 */
						0x0030 /* MX23_PAD_GPMI_D03__GPMI_D03 */
						0x0040 /* MX23_PAD_GPMI_D04__GPMI_D04 */
						0x0050 /* MX23_PAD_GPMI_D05__GPMI_D05 */
						0x0060 /* MX23_PAD_GPMI_D06__GPMI_D06 */
						0x0070 /* MX23_PAD_GPMI_D07__GPMI_D07 */
						0x0100 /* MX23_PAD_GPMI_CLE__GPMI_CLE */
						0x0110 /* MX23_PAD_GPMI_ALE__GPMI_ALE */
						0x0130 /* MX23_PAD_GPMI_RDY0__GPMI_RDY0 */
						0x0140 /* MX23_PAD_GPMI_RDY1__GPMI_RDY1 */
						0x0170 /* MX23_PAD_GPMI_WPN__GPMI_WPN */
						0x0180 /* MX23_PAD_GPMI_WRN__GPMI_WRN */
						0x0190 /* MX23_PAD_GPMI_RDN__GPMI_RDN */
						0x21b0 /* MX23_PAD_GPMI_CE1N__GPMI_CE1N */
						0x21c0 /* MX23_PAD_GPMI_CE0N__GPMI_CE0N	*/
					>;
>>>>>>> 84bae6c3
					fsl,drive-strength = <0>;
					fsl,voltage = <1>;
					fsl,pull-up = <0>;
				};

<<<<<<< HEAD
				gpmi_pins_a: gpmi-nand@0 {
					reg = <0>;
					fsl,pinmux-ids = <
						0x0000 /* MX23_PAD_GPMI_D00__GPMI_D00 */
						0x0010 /* MX23_PAD_GPMI_D01__GPMI_D01 */
						0x0020 /* MX23_PAD_GPMI_D02__GPMI_D02 */
						0x0030 /* MX23_PAD_GPMI_D03__GPMI_D03 */
						0x0040 /* MX23_PAD_GPMI_D04__GPMI_D04 */
						0x0050 /* MX23_PAD_GPMI_D05__GPMI_D05 */
						0x0060 /* MX23_PAD_GPMI_D06__GPMI_D06 */
						0x0070 /* MX23_PAD_GPMI_D07__GPMI_D07 */
						0x0100 /* MX23_PAD_GPMI_CLE__GPMI_CLE */
						0x0110 /* MX23_PAD_GPMI_ALE__GPMI_ALE */
						0x0130 /* MX23_PAD_GPMI_RDY0__GPMI_RDY0 */
						0x0140 /* MX23_PAD_GPMI_RDY1__GPMI_RDY1 */
						0x0170 /* MX23_PAD_GPMI_WPN__GPMI_WPN */
						0x0180 /* MX23_PAD_GPMI_WRN__GPMI_WRN */
						0x0190 /* MX23_PAD_GPMI_RDN__GPMI_RDN */
						0x21b0 /* MX23_PAD_GPMI_CE1N__GPMI_CE1N */
						0x21c0 /* MX23_PAD_GPMI_CE0N__GPMI_CE0N	*/
					>;
					fsl,drive-strength = <0>;
					fsl,voltage = <1>;
					fsl,pull-up = <0>;
				};

=======
>>>>>>> 84bae6c3
				gpmi_pins_fixup: gpmi-pins-fixup {
					fsl,pinmux-ids = <
						0x0170 /* MX23_PAD_GPMI_WPN__GPMI_WPN */
						0x0180 /* MX23_PAD_GPMI_WRN__GPMI_WRN */
						0x0190 /* MX23_PAD_GPMI_RDN__GPMI_RDN */
					>;
					fsl,drive-strength = <2>;
				};

				mmc0_4bit_pins_a: mmc0-4bit@0 {
					reg = <0>;
					fsl,pinmux-ids = <
						0x2020 /* MX23_PAD_SSP1_DATA0__SSP1_DATA0 */
						0x2030 /* MX23_PAD_SSP1_DATA1__SSP1_DATA1 */
						0x2040 /* MX23_PAD_SSP1_DATA2__SSP1_DATA2 */
						0x2050 /* MX23_PAD_SSP1_DATA3__SSP1_DATA3 */
						0x2000 /* MX23_PAD_SSP1_CMD__SSP1_CMD */
<<<<<<< HEAD
						0x2010 /* MX23_PAD_SSP1_DETECT__SSP1_DETECT */
=======
>>>>>>> 84bae6c3
						0x2060 /* MX23_PAD_SSP1_SCK__SSP1_SCK */
					>;
					fsl,drive-strength = <1>;
					fsl,voltage = <1>;
					fsl,pull-up = <1>;
				};

				mmc0_8bit_pins_a: mmc0-8bit@0 {
					reg = <0>;
					fsl,pinmux-ids = <
						0x2020 /* MX23_PAD_SSP1_DATA0__SSP1_DATA0 */
						0x2030 /* MX23_PAD_SSP1_DATA1__SSP1_DATA1 */
						0x2040 /* MX23_PAD_SSP1_DATA2__SSP1_DATA2 */
						0x2050 /* MX23_PAD_SSP1_DATA3__SSP1_DATA3 */
						0x0082 /* MX23_PAD_GPMI_D08__SSP1_DATA4 */
						0x0092 /* MX23_PAD_GPMI_D09__SSP1_DATA5 */
						0x00a2 /* MX23_PAD_GPMI_D10__SSP1_DATA6 */
						0x00b2 /* MX23_PAD_GPMI_D11__SSP1_DATA7 */
						0x2000 /* MX23_PAD_SSP1_CMD__SSP1_CMD */
						0x2010 /* MX23_PAD_SSP1_DETECT__SSP1_DETECT */
						0x2060 /* MX23_PAD_SSP1_SCK__SSP1_SCK */
					>;
					fsl,drive-strength = <1>;
					fsl,voltage = <1>;
					fsl,pull-up = <1>;
				};

				mmc0_pins_fixup: mmc0-pins-fixup {
					fsl,pinmux-ids = <
						0x2010 /* MX23_PAD_SSP1_DETECT__SSP1_DETECT */
						0x2060 /* MX23_PAD_SSP1_SCK__SSP1_SCK */
					>;
					fsl,pull-up = <0>;
				};

				pwm2_pins_a: pwm2@0 {
					reg = <0>;
					fsl,pinmux-ids = <
						0x11c0 /* MX23_PAD_PWM2__PWM2 */
					>;
					fsl,drive-strength = <0>;
					fsl,voltage = <1>;
					fsl,pull-up = <0>;
				};

				lcdif_24bit_pins_a: lcdif-24bit@0 {
					reg = <0>;
					fsl,pinmux-ids = <
						0x1000 /* MX23_PAD_LCD_D00__LCD_D0 */
						0x1010 /* MX23_PAD_LCD_D01__LCD_D1 */
						0x1020 /* MX23_PAD_LCD_D02__LCD_D2 */
						0x1030 /* MX23_PAD_LCD_D03__LCD_D3 */
						0x1040 /* MX23_PAD_LCD_D04__LCD_D4 */
						0x1050 /* MX23_PAD_LCD_D05__LCD_D5 */
						0x1060 /* MX23_PAD_LCD_D06__LCD_D6 */
						0x1070 /* MX23_PAD_LCD_D07__LCD_D7 */
						0x1080 /* MX23_PAD_LCD_D08__LCD_D8 */
						0x1090 /* MX23_PAD_LCD_D09__LCD_D9 */
						0x10a0 /* MX23_PAD_LCD_D10__LCD_D10 */
						0x10b0 /* MX23_PAD_LCD_D11__LCD_D11 */
						0x10c0 /* MX23_PAD_LCD_D12__LCD_D12 */
						0x10d0 /* MX23_PAD_LCD_D13__LCD_D13 */
						0x10e0 /* MX23_PAD_LCD_D14__LCD_D14 */
						0x10f0 /* MX23_PAD_LCD_D15__LCD_D15 */
						0x1100 /* MX23_PAD_LCD_D16__LCD_D16 */
						0x1110 /* MX23_PAD_LCD_D17__LCD_D17 */
						0x0081 /* MX23_PAD_GPMI_D08__LCD_D18 */
						0x0091 /* MX23_PAD_GPMI_D09__LCD_D19 */
						0x00a1 /* MX23_PAD_GPMI_D10__LCD_D20 */
						0x00b1 /* MX23_PAD_GPMI_D11__LCD_D21 */
						0x00c1 /* MX23_PAD_GPMI_D12__LCD_D22 */
						0x00d1 /* MX23_PAD_GPMI_D13__LCD_D23 */
						0x1160 /* MX23_PAD_LCD_DOTCK__LCD_DOTCK */
						0x1170 /* MX23_PAD_LCD_ENABLE__LCD_ENABLE */
						0x1180 /* MX23_PAD_LCD_HSYNC__LCD_HSYNC */
						0x1190 /* MX23_PAD_LCD_VSYNC__LCD_VSYNC */
					>;
					fsl,drive-strength = <0>;
					fsl,voltage = <1>;
					fsl,pull-up = <0>;
				};
			};

			digctl@8001c000 {
				reg = <0x8001c000 2000>;
				status = "disabled";
			};

			emi@80020000 {
				reg = <0x80020000 0x2000>;
				status = "disabled";
			};

			dma-apbx@80024000 {
				compatible = "fsl,imx23-dma-apbx";
				reg = <0x80024000 0x2000>;
<<<<<<< HEAD
=======
				clocks = <&clks 16>;
>>>>>>> 84bae6c3
			};

			dcp@80028000 {
				reg = <0x80028000 0x2000>;
				status = "disabled";
			};

			pxp@8002a000 {
				reg = <0x8002a000 0x2000>;
				status = "disabled";
			};

			ocotp@8002c000 {
				reg = <0x8002c000 0x2000>;
				status = "disabled";
			};

			axi-ahb@8002e000 {
				reg = <0x8002e000 0x2000>;
				status = "disabled";
			};

			lcdif@80030000 {
				compatible = "fsl,imx23-lcdif";
				reg = <0x80030000 2000>;
				interrupts = <46 45>;
<<<<<<< HEAD
=======
				clocks = <&clks 38>;
>>>>>>> 84bae6c3
				status = "disabled";
			};

			ssp1: ssp@80034000 {
				reg = <0x80034000 0x2000>;
				interrupts = <2 20>;
				clocks = <&clks 33>;
				fsl,ssp-dma-channel = <2>;
				status = "disabled";
			};

			tvenc@80038000 {
				reg = <0x80038000 0x2000>;
				status = "disabled";
			};
                };

		apbx@80040000 {
			compatible = "simple-bus";
			#address-cells = <1>;
			#size-cells = <1>;
			reg = <0x80040000 0x40000>;
			ranges;

<<<<<<< HEAD
			clkctl@80040000 {
				reg = <0x80040000 0x2000>;
				status = "disabled";
=======
			clks: clkctrl@80040000 {
				compatible = "fsl,imx23-clkctrl";
				reg = <0x80040000 0x2000>;
				#clock-cells = <1>;
>>>>>>> 84bae6c3
			};

			saif0: saif@80042000 {
				reg = <0x80042000 0x2000>;
				status = "disabled";
			};

			power@80044000 {
				reg = <0x80044000 0x2000>;
				status = "disabled";
			};

			saif1: saif@80046000 {
				reg = <0x80046000 0x2000>;
				status = "disabled";
			};

			audio-out@80048000 {
				reg = <0x80048000 0x2000>;
				status = "disabled";
			};

			audio-in@8004c000 {
				reg = <0x8004c000 0x2000>;
				status = "disabled";
			};

			lradc@80050000 {
				reg = <0x80050000 0x2000>;
				status = "disabled";
			};

			spdif@80054000 {
				reg = <0x80054000 2000>;
				status = "disabled";
			};

			i2c@80058000 {
				reg = <0x80058000 0x2000>;
				status = "disabled";
			};

			rtc@8005c000 {
				compatible = "fsl,imx23-rtc", "fsl,stmp3xxx-rtc";
				reg = <0x8005c000 0x2000>;
				interrupts = <22>;
			};

			pwm: pwm@80064000 {
				compatible = "fsl,imx23-pwm";
				reg = <0x80064000 0x2000>;
<<<<<<< HEAD
=======
				clocks = <&clks 30>;
>>>>>>> 84bae6c3
				#pwm-cells = <2>;
				fsl,pwm-number = <5>;
				status = "disabled";
			};

			timrot@80068000 {
				reg = <0x80068000 0x2000>;
				status = "disabled";
			};

			auart0: serial@8006c000 {
				compatible = "fsl,imx23-auart";
				reg = <0x8006c000 0x2000>;
				interrupts = <24 25 23>;
<<<<<<< HEAD
=======
				clocks = <&clks 32>;
>>>>>>> 84bae6c3
				status = "disabled";
			};

			auart1: serial@8006e000 {
				compatible = "fsl,imx23-auart";
				reg = <0x8006e000 0x2000>;
				interrupts = <59 60 58>;
<<<<<<< HEAD
=======
				clocks = <&clks 32>;
>>>>>>> 84bae6c3
				status = "disabled";
			};

			duart: serial@80070000 {
				compatible = "arm,pl011", "arm,primecell";
				reg = <0x80070000 0x2000>;
				interrupts = <0>;
				clocks = <&clks 32>, <&clks 16>;
				clock-names = "uart", "apb_pclk";
				status = "disabled";
			};

			usbphy0: usbphy@8007c000 {
				compatible = "fsl,imx23-usbphy";
				reg = <0x8007c000 0x2000>;
				clocks = <&clks 41>;
				status = "disabled";
			};
		};
	};

	ahb@80080000 {
		compatible = "simple-bus";
		#address-cells = <1>;
		#size-cells = <1>;
		reg = <0x80080000 0x80000>;
		ranges;

<<<<<<< HEAD
		usbctrl@80080000 {
			reg = <0x80080000 0x40000>;
=======
		usb0: usb@80080000 {
			compatible = "fsl,imx23-usb", "fsl,imx27-usb";
			reg = <0x80080000 0x40000>;
			interrupts = <11>;
			fsl,usbphy = <&usbphy0>;
			clocks = <&clks 40>;
>>>>>>> 84bae6c3
			status = "disabled";
		};
	};
};<|MERGE_RESOLUTION|>--- conflicted
+++ resolved
@@ -52,10 +52,7 @@
 			dma-apbh@80004000 {
 				compatible = "fsl,imx23-dma-apbh";
 				reg = <0x80004000 0x2000>;
-<<<<<<< HEAD
-=======
 				clocks = <&clks 15>;
->>>>>>> 84bae6c3
 			};
 
 			ecc@80008000 {
@@ -71,10 +68,7 @@
 				reg-names = "gpmi-nand", "bch";
 				interrupts = <13>, <56>;
 				interrupt-names = "gpmi-dma", "bch";
-<<<<<<< HEAD
-=======
 				clocks = <&clks 34>;
->>>>>>> 84bae6c3
 				fsl,gpmi-dma-channel = <4>;
 				status = "disabled";
 			};
@@ -144,8 +138,6 @@
 						0x01a0 /* MX23_PAD_AUART1_CTS__AUART1_CTS */
 						0x01b0 /* MX23_PAD_AUART1_RTS__AUART1_RTS */
 					>;
-<<<<<<< HEAD
-=======
 					fsl,drive-strength = <0>;
 					fsl,voltage = <1>;
 					fsl,pull-up = <0>;
@@ -183,41 +175,11 @@
 						0x21b0 /* MX23_PAD_GPMI_CE1N__GPMI_CE1N */
 						0x21c0 /* MX23_PAD_GPMI_CE0N__GPMI_CE0N	*/
 					>;
->>>>>>> 84bae6c3
-					fsl,drive-strength = <0>;
-					fsl,voltage = <1>;
-					fsl,pull-up = <0>;
-				};
-
-<<<<<<< HEAD
-				gpmi_pins_a: gpmi-nand@0 {
-					reg = <0>;
-					fsl,pinmux-ids = <
-						0x0000 /* MX23_PAD_GPMI_D00__GPMI_D00 */
-						0x0010 /* MX23_PAD_GPMI_D01__GPMI_D01 */
-						0x0020 /* MX23_PAD_GPMI_D02__GPMI_D02 */
-						0x0030 /* MX23_PAD_GPMI_D03__GPMI_D03 */
-						0x0040 /* MX23_PAD_GPMI_D04__GPMI_D04 */
-						0x0050 /* MX23_PAD_GPMI_D05__GPMI_D05 */
-						0x0060 /* MX23_PAD_GPMI_D06__GPMI_D06 */
-						0x0070 /* MX23_PAD_GPMI_D07__GPMI_D07 */
-						0x0100 /* MX23_PAD_GPMI_CLE__GPMI_CLE */
-						0x0110 /* MX23_PAD_GPMI_ALE__GPMI_ALE */
-						0x0130 /* MX23_PAD_GPMI_RDY0__GPMI_RDY0 */
-						0x0140 /* MX23_PAD_GPMI_RDY1__GPMI_RDY1 */
-						0x0170 /* MX23_PAD_GPMI_WPN__GPMI_WPN */
-						0x0180 /* MX23_PAD_GPMI_WRN__GPMI_WRN */
-						0x0190 /* MX23_PAD_GPMI_RDN__GPMI_RDN */
-						0x21b0 /* MX23_PAD_GPMI_CE1N__GPMI_CE1N */
-						0x21c0 /* MX23_PAD_GPMI_CE0N__GPMI_CE0N	*/
-					>;
-					fsl,drive-strength = <0>;
-					fsl,voltage = <1>;
-					fsl,pull-up = <0>;
-				};
-
-=======
->>>>>>> 84bae6c3
+					fsl,drive-strength = <0>;
+					fsl,voltage = <1>;
+					fsl,pull-up = <0>;
+				};
+
 				gpmi_pins_fixup: gpmi-pins-fixup {
 					fsl,pinmux-ids = <
 						0x0170 /* MX23_PAD_GPMI_WPN__GPMI_WPN */
@@ -235,10 +197,6 @@
 						0x2040 /* MX23_PAD_SSP1_DATA2__SSP1_DATA2 */
 						0x2050 /* MX23_PAD_SSP1_DATA3__SSP1_DATA3 */
 						0x2000 /* MX23_PAD_SSP1_CMD__SSP1_CMD */
-<<<<<<< HEAD
-						0x2010 /* MX23_PAD_SSP1_DETECT__SSP1_DETECT */
-=======
->>>>>>> 84bae6c3
 						0x2060 /* MX23_PAD_SSP1_SCK__SSP1_SCK */
 					>;
 					fsl,drive-strength = <1>;
@@ -335,10 +293,7 @@
 			dma-apbx@80024000 {
 				compatible = "fsl,imx23-dma-apbx";
 				reg = <0x80024000 0x2000>;
-<<<<<<< HEAD
-=======
 				clocks = <&clks 16>;
->>>>>>> 84bae6c3
 			};
 
 			dcp@80028000 {
@@ -365,10 +320,7 @@
 				compatible = "fsl,imx23-lcdif";
 				reg = <0x80030000 2000>;
 				interrupts = <46 45>;
-<<<<<<< HEAD
-=======
 				clocks = <&clks 38>;
->>>>>>> 84bae6c3
 				status = "disabled";
 			};
 
@@ -393,16 +345,10 @@
 			reg = <0x80040000 0x40000>;
 			ranges;
 
-<<<<<<< HEAD
-			clkctl@80040000 {
-				reg = <0x80040000 0x2000>;
-				status = "disabled";
-=======
 			clks: clkctrl@80040000 {
 				compatible = "fsl,imx23-clkctrl";
 				reg = <0x80040000 0x2000>;
 				#clock-cells = <1>;
->>>>>>> 84bae6c3
 			};
 
 			saif0: saif@80042000 {
@@ -454,10 +400,7 @@
 			pwm: pwm@80064000 {
 				compatible = "fsl,imx23-pwm";
 				reg = <0x80064000 0x2000>;
-<<<<<<< HEAD
-=======
 				clocks = <&clks 30>;
->>>>>>> 84bae6c3
 				#pwm-cells = <2>;
 				fsl,pwm-number = <5>;
 				status = "disabled";
@@ -472,10 +415,7 @@
 				compatible = "fsl,imx23-auart";
 				reg = <0x8006c000 0x2000>;
 				interrupts = <24 25 23>;
-<<<<<<< HEAD
-=======
 				clocks = <&clks 32>;
->>>>>>> 84bae6c3
 				status = "disabled";
 			};
 
@@ -483,10 +423,7 @@
 				compatible = "fsl,imx23-auart";
 				reg = <0x8006e000 0x2000>;
 				interrupts = <59 60 58>;
-<<<<<<< HEAD
-=======
 				clocks = <&clks 32>;
->>>>>>> 84bae6c3
 				status = "disabled";
 			};
 
@@ -515,17 +452,12 @@
 		reg = <0x80080000 0x80000>;
 		ranges;
 
-<<<<<<< HEAD
-		usbctrl@80080000 {
-			reg = <0x80080000 0x40000>;
-=======
 		usb0: usb@80080000 {
 			compatible = "fsl,imx23-usb", "fsl,imx27-usb";
 			reg = <0x80080000 0x40000>;
 			interrupts = <11>;
 			fsl,usbphy = <&usbphy0>;
 			clocks = <&clks 40>;
->>>>>>> 84bae6c3
 			status = "disabled";
 		};
 	};
