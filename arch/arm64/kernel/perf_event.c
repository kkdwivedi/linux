--- conflicted
+++ resolved
@@ -784,13 +784,8 @@
 /*
  * PMXEVTYPER: Event selection reg
  */
-<<<<<<< HEAD
-#define	ARMV8_EVTYPE_MASK	0xc80000ff	/* Mask for writable bits */
-#define	ARMV8_EVTYPE_EVENT	0xff		/* Mask for EVENT bits */
-=======
 #define	ARMV8_EVTYPE_MASK	0xc80003ff	/* Mask for writable bits */
 #define	ARMV8_EVTYPE_EVENT	0x3ff		/* Mask for EVENT bits */
->>>>>>> d8ec26d7
 
 /*
  * Event filters for PMUv3
