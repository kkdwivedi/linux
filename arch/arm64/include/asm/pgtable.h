/* SPDX-License-Identifier: GPL-2.0-only */
/*
 * Copyright (C) 2012 ARM Ltd.
 */
#ifndef __ASM_PGTABLE_H
#define __ASM_PGTABLE_H

#include <asm/bug.h>
#include <asm/proc-fns.h>

#include <asm/memory.h>
#include <asm/pgtable-hwdef.h>
#include <asm/pgtable-prot.h>
#include <asm/tlbflush.h>

/*
 * VMALLOC range.
 *
 * VMALLOC_START: beginning of the kernel vmalloc space
 * VMALLOC_END: extends to the available space below vmmemmap, PCI I/O space
 *	and fixed mappings
 */
#define VMALLOC_START		(MODULES_END)
#define VMALLOC_END		(PAGE_OFFSET - PUD_SIZE - VMEMMAP_SIZE - SZ_64K)

#define vmemmap			((struct page *)VMEMMAP_START - (memstart_addr >> PAGE_SHIFT))

#define FIRST_USER_ADDRESS	0UL

#ifndef __ASSEMBLY__

#include <asm/cmpxchg.h>
#include <asm/fixmap.h>
#include <linux/mmdebug.h>
#include <linux/mm_types.h>
#include <linux/sched.h>

extern void __pte_error(const char *file, int line, unsigned long val);
extern void __pmd_error(const char *file, int line, unsigned long val);
extern void __pud_error(const char *file, int line, unsigned long val);
extern void __pgd_error(const char *file, int line, unsigned long val);

/*
 * ZERO_PAGE is a global shared page that is always zero: used
 * for zero-mapped memory areas etc..
 */
extern unsigned long empty_zero_page[PAGE_SIZE / sizeof(unsigned long)];
#define ZERO_PAGE(vaddr)	phys_to_page(__pa_symbol(empty_zero_page))

#define pte_ERROR(pte)		__pte_error(__FILE__, __LINE__, pte_val(pte))

/*
 * Macros to convert between a physical address and its placement in a
 * page table entry, taking care of 52-bit addresses.
 */
#ifdef CONFIG_ARM64_PA_BITS_52
#define __pte_to_phys(pte)	\
	((pte_val(pte) & PTE_ADDR_LOW) | ((pte_val(pte) & PTE_ADDR_HIGH) << 36))
#define __phys_to_pte_val(phys)	(((phys) | ((phys) >> 36)) & PTE_ADDR_MASK)
#else
#define __pte_to_phys(pte)	(pte_val(pte) & PTE_ADDR_MASK)
#define __phys_to_pte_val(phys)	(phys)
#endif

#define pte_pfn(pte)		(__pte_to_phys(pte) >> PAGE_SHIFT)
#define pfn_pte(pfn,prot)	\
	__pte(__phys_to_pte_val((phys_addr_t)(pfn) << PAGE_SHIFT) | pgprot_val(prot))

#define pte_none(pte)		(!pte_val(pte))
#define pte_clear(mm,addr,ptep)	set_pte(ptep, __pte(0))
#define pte_page(pte)		(pfn_to_page(pte_pfn(pte)))

/*
 * The following only work if pte_present(). Undefined behaviour otherwise.
 */
#define pte_present(pte)	(!!(pte_val(pte) & (PTE_VALID | PTE_PROT_NONE)))
#define pte_young(pte)		(!!(pte_val(pte) & PTE_AF))
#define pte_special(pte)	(!!(pte_val(pte) & PTE_SPECIAL))
#define pte_write(pte)		(!!(pte_val(pte) & PTE_WRITE))
#define pte_user_exec(pte)	(!(pte_val(pte) & PTE_UXN))
#define pte_cont(pte)		(!!(pte_val(pte) & PTE_CONT))
#define pte_devmap(pte)		(!!(pte_val(pte) & PTE_DEVMAP))

#define pte_cont_addr_end(addr, end)						\
({	unsigned long __boundary = ((addr) + CONT_PTE_SIZE) & CONT_PTE_MASK;	\
	(__boundary - 1 < (end) - 1) ? __boundary : (end);			\
})

#define pmd_cont_addr_end(addr, end)						\
({	unsigned long __boundary = ((addr) + CONT_PMD_SIZE) & CONT_PMD_MASK;	\
	(__boundary - 1 < (end) - 1) ? __boundary : (end);			\
})

#define pte_hw_dirty(pte)	(pte_write(pte) && !(pte_val(pte) & PTE_RDONLY))
#define pte_sw_dirty(pte)	(!!(pte_val(pte) & PTE_DIRTY))
#define pte_dirty(pte)		(pte_sw_dirty(pte) || pte_hw_dirty(pte))

#define pte_valid(pte)		(!!(pte_val(pte) & PTE_VALID))
/*
 * Execute-only user mappings do not have the PTE_USER bit set. All valid
 * kernel mappings have the PTE_UXN bit set.
 */
#define pte_valid_not_user(pte) \
	((pte_val(pte) & (PTE_VALID | PTE_USER | PTE_UXN)) == (PTE_VALID | PTE_UXN))
#define pte_valid_young(pte) \
	((pte_val(pte) & (PTE_VALID | PTE_AF)) == (PTE_VALID | PTE_AF))
#define pte_valid_user(pte) \
	((pte_val(pte) & (PTE_VALID | PTE_USER)) == (PTE_VALID | PTE_USER))

/*
 * Could the pte be present in the TLB? We must check mm_tlb_flush_pending
 * so that we don't erroneously return false for pages that have been
 * remapped as PROT_NONE but are yet to be flushed from the TLB.
 */
#define pte_accessible(mm, pte)	\
	(mm_tlb_flush_pending(mm) ? pte_present(pte) : pte_valid_young(pte))

/*
 * p??_access_permitted() is true for valid user mappings (subject to the
 * write permission check) other than user execute-only which do not have the
 * PTE_USER bit set. PROT_NONE mappings do not have the PTE_VALID bit set.
 */
#define pte_access_permitted(pte, write) \
	(pte_valid_user(pte) && (!(write) || pte_write(pte)))
#define pmd_access_permitted(pmd, write) \
	(pte_access_permitted(pmd_pte(pmd), (write)))
#define pud_access_permitted(pud, write) \
	(pte_access_permitted(pud_pte(pud), (write)))

static inline pte_t clear_pte_bit(pte_t pte, pgprot_t prot)
{
	pte_val(pte) &= ~pgprot_val(prot);
	return pte;
}

static inline pte_t set_pte_bit(pte_t pte, pgprot_t prot)
{
	pte_val(pte) |= pgprot_val(prot);
	return pte;
}

static inline pte_t pte_wrprotect(pte_t pte)
{
	pte = clear_pte_bit(pte, __pgprot(PTE_WRITE));
	pte = set_pte_bit(pte, __pgprot(PTE_RDONLY));
	return pte;
}

static inline pte_t pte_mkwrite(pte_t pte)
{
	pte = set_pte_bit(pte, __pgprot(PTE_WRITE));
	pte = clear_pte_bit(pte, __pgprot(PTE_RDONLY));
	return pte;
}

static inline pte_t pte_mkclean(pte_t pte)
{
	pte = clear_pte_bit(pte, __pgprot(PTE_DIRTY));
	pte = set_pte_bit(pte, __pgprot(PTE_RDONLY));

	return pte;
}

static inline pte_t pte_mkdirty(pte_t pte)
{
	pte = set_pte_bit(pte, __pgprot(PTE_DIRTY));

	if (pte_write(pte))
		pte = clear_pte_bit(pte, __pgprot(PTE_RDONLY));

	return pte;
}

static inline pte_t pte_mkold(pte_t pte)
{
	return clear_pte_bit(pte, __pgprot(PTE_AF));
}

static inline pte_t pte_mkyoung(pte_t pte)
{
	return set_pte_bit(pte, __pgprot(PTE_AF));
}

static inline pte_t pte_mkspecial(pte_t pte)
{
	return set_pte_bit(pte, __pgprot(PTE_SPECIAL));
}

static inline pte_t pte_mkcont(pte_t pte)
{
	pte = set_pte_bit(pte, __pgprot(PTE_CONT));
	return set_pte_bit(pte, __pgprot(PTE_TYPE_PAGE));
}

static inline pte_t pte_mknoncont(pte_t pte)
{
	return clear_pte_bit(pte, __pgprot(PTE_CONT));
}

static inline pte_t pte_mkpresent(pte_t pte)
{
	return set_pte_bit(pte, __pgprot(PTE_VALID));
}

static inline pmd_t pmd_mkcont(pmd_t pmd)
{
	return __pmd(pmd_val(pmd) | PMD_SECT_CONT);
}

static inline pte_t pte_mkdevmap(pte_t pte)
{
<<<<<<< HEAD
	return set_pte_bit(pte, __pgprot(PTE_DEVMAP));
=======
	return set_pte_bit(pte, __pgprot(PTE_DEVMAP | PTE_SPECIAL));
>>>>>>> bb831786
}

static inline void set_pte(pte_t *ptep, pte_t pte)
{
	WRITE_ONCE(*ptep, pte);

	/*
	 * Only if the new pte is valid and kernel, otherwise TLB maintenance
	 * or update_mmu_cache() have the necessary barriers.
	 */
	if (pte_valid_not_user(pte))
		dsb(ishst);
}

extern void __sync_icache_dcache(pte_t pteval);

/*
 * PTE bits configuration in the presence of hardware Dirty Bit Management
 * (PTE_WRITE == PTE_DBM):
 *
 * Dirty  Writable | PTE_RDONLY  PTE_WRITE  PTE_DIRTY (sw)
 *   0      0      |   1           0          0
 *   0      1      |   1           1          0
 *   1      0      |   1           0          1
 *   1      1      |   0           1          x
 *
 * When hardware DBM is not present, the sofware PTE_DIRTY bit is updated via
 * the page fault mechanism. Checking the dirty status of a pte becomes:
 *
 *   PTE_DIRTY || (PTE_WRITE && !PTE_RDONLY)
 */

static inline void __check_racy_pte_update(struct mm_struct *mm, pte_t *ptep,
					   pte_t pte)
{
	pte_t old_pte;

	if (!IS_ENABLED(CONFIG_DEBUG_VM))
		return;

	old_pte = READ_ONCE(*ptep);

	if (!pte_valid(old_pte) || !pte_valid(pte))
		return;
	if (mm != current->active_mm && atomic_read(&mm->mm_users) <= 1)
		return;

	/*
	 * Check for potential race with hardware updates of the pte
	 * (ptep_set_access_flags safely changes valid ptes without going
	 * through an invalid entry).
	 */
	VM_WARN_ONCE(!pte_young(pte),
		     "%s: racy access flag clearing: 0x%016llx -> 0x%016llx",
		     __func__, pte_val(old_pte), pte_val(pte));
	VM_WARN_ONCE(pte_write(old_pte) && !pte_dirty(pte),
		     "%s: racy dirty state clearing: 0x%016llx -> 0x%016llx",
		     __func__, pte_val(old_pte), pte_val(pte));
}

static inline void set_pte_at(struct mm_struct *mm, unsigned long addr,
			      pte_t *ptep, pte_t pte)
{
	if (pte_present(pte) && pte_user_exec(pte) && !pte_special(pte))
		__sync_icache_dcache(pte);

	__check_racy_pte_update(mm, ptep, pte);

	set_pte(ptep, pte);
}

#define __HAVE_ARCH_PTE_SAME
static inline int pte_same(pte_t pte_a, pte_t pte_b)
{
	pteval_t lhs, rhs;

	lhs = pte_val(pte_a);
	rhs = pte_val(pte_b);

	if (pte_present(pte_a))
		lhs &= ~PTE_RDONLY;

	if (pte_present(pte_b))
		rhs &= ~PTE_RDONLY;

	return (lhs == rhs);
}

/*
 * Huge pte definitions.
 */
#define pte_mkhuge(pte)		(__pte(pte_val(pte) & ~PTE_TABLE_BIT))

/*
 * Hugetlb definitions.
 */
#define HUGE_MAX_HSTATE		4
#define HPAGE_SHIFT		PMD_SHIFT
#define HPAGE_SIZE		(_AC(1, UL) << HPAGE_SHIFT)
#define HPAGE_MASK		(~(HPAGE_SIZE - 1))
#define HUGETLB_PAGE_ORDER	(HPAGE_SHIFT - PAGE_SHIFT)

static inline pte_t pgd_pte(pgd_t pgd)
{
	return __pte(pgd_val(pgd));
}

static inline pte_t pud_pte(pud_t pud)
{
	return __pte(pud_val(pud));
}

static inline pud_t pte_pud(pte_t pte)
{
	return __pud(pte_val(pte));
}

static inline pmd_t pud_pmd(pud_t pud)
{
	return __pmd(pud_val(pud));
}

static inline pte_t pmd_pte(pmd_t pmd)
{
	return __pte(pmd_val(pmd));
}

static inline pmd_t pte_pmd(pte_t pte)
{
	return __pmd(pte_val(pte));
}

static inline pgprot_t mk_pud_sect_prot(pgprot_t prot)
<<<<<<< HEAD
{
	return __pgprot((pgprot_val(prot) & ~PUD_TABLE_BIT) | PUD_TYPE_SECT);
}

static inline pgprot_t mk_pmd_sect_prot(pgprot_t prot)
{
=======
{
	return __pgprot((pgprot_val(prot) & ~PUD_TABLE_BIT) | PUD_TYPE_SECT);
}

static inline pgprot_t mk_pmd_sect_prot(pgprot_t prot)
{
>>>>>>> bb831786
	return __pgprot((pgprot_val(prot) & ~PMD_TABLE_BIT) | PMD_TYPE_SECT);
}

#ifdef CONFIG_NUMA_BALANCING
/*
 * See the comment in include/asm-generic/pgtable.h
 */
static inline int pte_protnone(pte_t pte)
{
	return (pte_val(pte) & (PTE_VALID | PTE_PROT_NONE)) == PTE_PROT_NONE;
}

static inline int pmd_protnone(pmd_t pmd)
{
	return pte_protnone(pmd_pte(pmd));
}
#endif

/*
 * THP definitions.
 */

#ifdef CONFIG_TRANSPARENT_HUGEPAGE
#define pmd_trans_huge(pmd)	(pmd_val(pmd) && !(pmd_val(pmd) & PMD_TABLE_BIT))
#endif /* CONFIG_TRANSPARENT_HUGEPAGE */

#define pmd_present(pmd)	pte_present(pmd_pte(pmd))
#define pmd_dirty(pmd)		pte_dirty(pmd_pte(pmd))
#define pmd_young(pmd)		pte_young(pmd_pte(pmd))
#define pmd_valid(pmd)		pte_valid(pmd_pte(pmd))
#define pmd_wrprotect(pmd)	pte_pmd(pte_wrprotect(pmd_pte(pmd)))
#define pmd_mkold(pmd)		pte_pmd(pte_mkold(pmd_pte(pmd)))
#define pmd_mkwrite(pmd)	pte_pmd(pte_mkwrite(pmd_pte(pmd)))
#define pmd_mkclean(pmd)	pte_pmd(pte_mkclean(pmd_pte(pmd)))
#define pmd_mkdirty(pmd)	pte_pmd(pte_mkdirty(pmd_pte(pmd)))
#define pmd_mkyoung(pmd)	pte_pmd(pte_mkyoung(pmd_pte(pmd)))
#define pmd_mknotpresent(pmd)	(__pmd(pmd_val(pmd) & ~PMD_SECT_VALID))

#define pmd_thp_or_huge(pmd)	(pmd_huge(pmd) || pmd_trans_huge(pmd))

#define pmd_write(pmd)		pte_write(pmd_pte(pmd))

#define pmd_mkhuge(pmd)		(__pmd(pmd_val(pmd) & ~PMD_TABLE_BIT))

#ifdef CONFIG_TRANSPARENT_HUGEPAGE
#define pmd_devmap(pmd)		pte_devmap(pmd_pte(pmd))
#endif
<<<<<<< HEAD
#define pmd_mkdevmap(pmd)	pte_pmd(pte_mkdevmap(pmd_pte(pmd)))
=======
static inline pmd_t pmd_mkdevmap(pmd_t pmd)
{
	return pte_pmd(set_pte_bit(pmd_pte(pmd), __pgprot(PTE_DEVMAP)));
}
>>>>>>> bb831786

#define __pmd_to_phys(pmd)	__pte_to_phys(pmd_pte(pmd))
#define __phys_to_pmd_val(phys)	__phys_to_pte_val(phys)
#define pmd_pfn(pmd)		((__pmd_to_phys(pmd) & PMD_MASK) >> PAGE_SHIFT)
#define pfn_pmd(pfn,prot)	__pmd(__phys_to_pmd_val((phys_addr_t)(pfn) << PAGE_SHIFT) | pgprot_val(prot))
#define mk_pmd(page,prot)	pfn_pmd(page_to_pfn(page),prot)

#define pud_young(pud)		pte_young(pud_pte(pud))
#define pud_mkyoung(pud)	pte_pud(pte_mkyoung(pud_pte(pud)))
#define pud_write(pud)		pte_write(pud_pte(pud))

#define pud_mkhuge(pud)		(__pud(pud_val(pud) & ~PUD_TABLE_BIT))

#define __pud_to_phys(pud)	__pte_to_phys(pud_pte(pud))
#define __phys_to_pud_val(phys)	__phys_to_pte_val(phys)
#define pud_pfn(pud)		((__pud_to_phys(pud) & PUD_MASK) >> PAGE_SHIFT)
#define pfn_pud(pfn,prot)	__pud(__phys_to_pud_val((phys_addr_t)(pfn) << PAGE_SHIFT) | pgprot_val(prot))

#define set_pmd_at(mm, addr, pmdp, pmd)	set_pte_at(mm, addr, (pte_t *)pmdp, pmd_pte(pmd))

#define __pgd_to_phys(pgd)	__pte_to_phys(pgd_pte(pgd))
#define __phys_to_pgd_val(phys)	__phys_to_pte_val(phys)

#define __pgprot_modify(prot,mask,bits) \
	__pgprot((pgprot_val(prot) & ~(mask)) | (bits))

/*
 * Mark the prot value as uncacheable and unbufferable.
 */
#define pgprot_noncached(prot) \
	__pgprot_modify(prot, PTE_ATTRINDX_MASK, PTE_ATTRINDX(MT_DEVICE_nGnRnE) | PTE_PXN | PTE_UXN)
#define pgprot_writecombine(prot) \
	__pgprot_modify(prot, PTE_ATTRINDX_MASK, PTE_ATTRINDX(MT_NORMAL_NC) | PTE_PXN | PTE_UXN)
#define pgprot_device(prot) \
	__pgprot_modify(prot, PTE_ATTRINDX_MASK, PTE_ATTRINDX(MT_DEVICE_nGnRE) | PTE_PXN | PTE_UXN)
#define __HAVE_PHYS_MEM_ACCESS_PROT
struct file;
extern pgprot_t phys_mem_access_prot(struct file *file, unsigned long pfn,
				     unsigned long size, pgprot_t vma_prot);

#define pmd_none(pmd)		(!pmd_val(pmd))

#define pmd_bad(pmd)		(!(pmd_val(pmd) & PMD_TABLE_BIT))

#define pmd_table(pmd)		((pmd_val(pmd) & PMD_TYPE_MASK) == \
				 PMD_TYPE_TABLE)
#define pmd_sect(pmd)		((pmd_val(pmd) & PMD_TYPE_MASK) == \
				 PMD_TYPE_SECT)

#if defined(CONFIG_ARM64_64K_PAGES) || CONFIG_PGTABLE_LEVELS < 3
static inline bool pud_sect(pud_t pud) { return false; }
static inline bool pud_table(pud_t pud) { return true; }
#else
#define pud_sect(pud)		((pud_val(pud) & PUD_TYPE_MASK) == \
				 PUD_TYPE_SECT)
#define pud_table(pud)		((pud_val(pud) & PUD_TYPE_MASK) == \
				 PUD_TYPE_TABLE)
#endif

extern pgd_t init_pg_dir[PTRS_PER_PGD];
extern pgd_t init_pg_end[];
extern pgd_t swapper_pg_dir[PTRS_PER_PGD];
extern pgd_t idmap_pg_dir[PTRS_PER_PGD];
extern pgd_t tramp_pg_dir[PTRS_PER_PGD];

extern void set_swapper_pgd(pgd_t *pgdp, pgd_t pgd);

static inline bool in_swapper_pgdir(void *addr)
{
	return ((unsigned long)addr & PAGE_MASK) ==
	        ((unsigned long)swapper_pg_dir & PAGE_MASK);
}

static inline void set_pmd(pmd_t *pmdp, pmd_t pmd)
{
#ifdef __PAGETABLE_PMD_FOLDED
	if (in_swapper_pgdir(pmdp)) {
		set_swapper_pgd((pgd_t *)pmdp, __pgd(pmd_val(pmd)));
		return;
	}
#endif /* __PAGETABLE_PMD_FOLDED */

	WRITE_ONCE(*pmdp, pmd);

	if (pmd_valid(pmd))
		dsb(ishst);
}

static inline void pmd_clear(pmd_t *pmdp)
{
	set_pmd(pmdp, __pmd(0));
}

static inline phys_addr_t pmd_page_paddr(pmd_t pmd)
{
	return __pmd_to_phys(pmd);
}

static inline void pte_unmap(pte_t *pte) { }

/* Find an entry in the third-level page table. */
#define pte_index(addr)		(((addr) >> PAGE_SHIFT) & (PTRS_PER_PTE - 1))

#define pte_offset_phys(dir,addr)	(pmd_page_paddr(READ_ONCE(*(dir))) + pte_index(addr) * sizeof(pte_t))
#define pte_offset_kernel(dir,addr)	((pte_t *)__va(pte_offset_phys((dir), (addr))))

#define pte_offset_map(dir,addr)	pte_offset_kernel((dir), (addr))

#define pte_set_fixmap(addr)		((pte_t *)set_fixmap_offset(FIX_PTE, addr))
#define pte_set_fixmap_offset(pmd, addr)	pte_set_fixmap(pte_offset_phys(pmd, addr))
#define pte_clear_fixmap()		clear_fixmap(FIX_PTE)

#define pmd_page(pmd)		pfn_to_page(__phys_to_pfn(__pmd_to_phys(pmd)))

/* use ONLY for statically allocated translation tables */
#define pte_offset_kimg(dir,addr)	((pte_t *)__phys_to_kimg(pte_offset_phys((dir), (addr))))

/*
 * Conversion functions: convert a page and protection to a page entry,
 * and a page entry and page directory to the page they refer to.
 */
#define mk_pte(page,prot)	pfn_pte(page_to_pfn(page),prot)

#if CONFIG_PGTABLE_LEVELS > 2

#define pmd_ERROR(pmd)		__pmd_error(__FILE__, __LINE__, pmd_val(pmd))

#define pud_none(pud)		(!pud_val(pud))
#define pud_bad(pud)		(!(pud_val(pud) & PUD_TABLE_BIT))
#define pud_present(pud)	pte_present(pud_pte(pud))
#define pud_valid(pud)		pte_valid(pud_pte(pud))

static inline void set_pud(pud_t *pudp, pud_t pud)
{
#ifdef __PAGETABLE_PUD_FOLDED
	if (in_swapper_pgdir(pudp)) {
		set_swapper_pgd((pgd_t *)pudp, __pgd(pud_val(pud)));
		return;
	}
#endif /* __PAGETABLE_PUD_FOLDED */

	WRITE_ONCE(*pudp, pud);

	if (pud_valid(pud))
		dsb(ishst);
}

static inline void pud_clear(pud_t *pudp)
{
	set_pud(pudp, __pud(0));
}

static inline phys_addr_t pud_page_paddr(pud_t pud)
{
	return __pud_to_phys(pud);
}

/* Find an entry in the second-level page table. */
#define pmd_index(addr)		(((addr) >> PMD_SHIFT) & (PTRS_PER_PMD - 1))

#define pmd_offset_phys(dir, addr)	(pud_page_paddr(READ_ONCE(*(dir))) + pmd_index(addr) * sizeof(pmd_t))
#define pmd_offset(dir, addr)		((pmd_t *)__va(pmd_offset_phys((dir), (addr))))

#define pmd_set_fixmap(addr)		((pmd_t *)set_fixmap_offset(FIX_PMD, addr))
#define pmd_set_fixmap_offset(pud, addr)	pmd_set_fixmap(pmd_offset_phys(pud, addr))
#define pmd_clear_fixmap()		clear_fixmap(FIX_PMD)

#define pud_page(pud)		pfn_to_page(__phys_to_pfn(__pud_to_phys(pud)))

/* use ONLY for statically allocated translation tables */
#define pmd_offset_kimg(dir,addr)	((pmd_t *)__phys_to_kimg(pmd_offset_phys((dir), (addr))))

#else

#define pud_page_paddr(pud)	({ BUILD_BUG(); 0; })

/* Match pmd_offset folding in <asm/generic/pgtable-nopmd.h> */
#define pmd_set_fixmap(addr)		NULL
#define pmd_set_fixmap_offset(pudp, addr)	((pmd_t *)pudp)
#define pmd_clear_fixmap()

#define pmd_offset_kimg(dir,addr)	((pmd_t *)dir)

#endif	/* CONFIG_PGTABLE_LEVELS > 2 */

#if CONFIG_PGTABLE_LEVELS > 3

#define pud_ERROR(pud)		__pud_error(__FILE__, __LINE__, pud_val(pud))

#define pgd_none(pgd)		(!pgd_val(pgd))
#define pgd_bad(pgd)		(!(pgd_val(pgd) & 2))
#define pgd_present(pgd)	(pgd_val(pgd))

static inline void set_pgd(pgd_t *pgdp, pgd_t pgd)
{
	if (in_swapper_pgdir(pgdp)) {
		set_swapper_pgd(pgdp, pgd);
		return;
	}

	WRITE_ONCE(*pgdp, pgd);
	dsb(ishst);
}

static inline void pgd_clear(pgd_t *pgdp)
{
	set_pgd(pgdp, __pgd(0));
}

static inline phys_addr_t pgd_page_paddr(pgd_t pgd)
{
	return __pgd_to_phys(pgd);
}

/* Find an entry in the frst-level page table. */
#define pud_index(addr)		(((addr) >> PUD_SHIFT) & (PTRS_PER_PUD - 1))

#define pud_offset_phys(dir, addr)	(pgd_page_paddr(READ_ONCE(*(dir))) + pud_index(addr) * sizeof(pud_t))
#define pud_offset(dir, addr)		((pud_t *)__va(pud_offset_phys((dir), (addr))))

#define pud_set_fixmap(addr)		((pud_t *)set_fixmap_offset(FIX_PUD, addr))
#define pud_set_fixmap_offset(pgd, addr)	pud_set_fixmap(pud_offset_phys(pgd, addr))
#define pud_clear_fixmap()		clear_fixmap(FIX_PUD)

#define pgd_page(pgd)		pfn_to_page(__phys_to_pfn(__pgd_to_phys(pgd)))

/* use ONLY for statically allocated translation tables */
#define pud_offset_kimg(dir,addr)	((pud_t *)__phys_to_kimg(pud_offset_phys((dir), (addr))))

#else

#define pgd_page_paddr(pgd)	({ BUILD_BUG(); 0;})

/* Match pud_offset folding in <asm/generic/pgtable-nopud.h> */
#define pud_set_fixmap(addr)		NULL
#define pud_set_fixmap_offset(pgdp, addr)	((pud_t *)pgdp)
#define pud_clear_fixmap()

#define pud_offset_kimg(dir,addr)	((pud_t *)dir)

#endif  /* CONFIG_PGTABLE_LEVELS > 3 */

#define pgd_ERROR(pgd)		__pgd_error(__FILE__, __LINE__, pgd_val(pgd))

/* to find an entry in a page-table-directory */
#define pgd_index(addr)		(((addr) >> PGDIR_SHIFT) & (PTRS_PER_PGD - 1))

#define pgd_offset_raw(pgd, addr)	((pgd) + pgd_index(addr))

#define pgd_offset(mm, addr)	(pgd_offset_raw((mm)->pgd, (addr)))

/* to find an entry in a kernel page-table-directory */
#define pgd_offset_k(addr)	pgd_offset(&init_mm, addr)

#define pgd_set_fixmap(addr)	((pgd_t *)set_fixmap_offset(FIX_PGD, addr))
#define pgd_clear_fixmap()	clear_fixmap(FIX_PGD)

static inline pte_t pte_modify(pte_t pte, pgprot_t newprot)
{
	const pteval_t mask = PTE_USER | PTE_PXN | PTE_UXN | PTE_RDONLY |
			      PTE_PROT_NONE | PTE_VALID | PTE_WRITE;
	/* preserve the hardware dirty information */
	if (pte_hw_dirty(pte))
		pte = pte_mkdirty(pte);
	pte_val(pte) = (pte_val(pte) & ~mask) | (pgprot_val(newprot) & mask);
	return pte;
}

static inline pmd_t pmd_modify(pmd_t pmd, pgprot_t newprot)
{
	return pte_pmd(pte_modify(pmd_pte(pmd), newprot));
}

#define __HAVE_ARCH_PTEP_SET_ACCESS_FLAGS
extern int ptep_set_access_flags(struct vm_area_struct *vma,
				 unsigned long address, pte_t *ptep,
				 pte_t entry, int dirty);

#ifdef CONFIG_TRANSPARENT_HUGEPAGE
#define __HAVE_ARCH_PMDP_SET_ACCESS_FLAGS
static inline int pmdp_set_access_flags(struct vm_area_struct *vma,
					unsigned long address, pmd_t *pmdp,
					pmd_t entry, int dirty)
{
	return ptep_set_access_flags(vma, address, (pte_t *)pmdp, pmd_pte(entry), dirty);
}

static inline int pud_devmap(pud_t pud)
{
	return 0;
}

static inline int pgd_devmap(pgd_t pgd)
{
	return 0;
}
#endif

/*
 * Atomic pte/pmd modifications.
 */
#define __HAVE_ARCH_PTEP_TEST_AND_CLEAR_YOUNG
static inline int __ptep_test_and_clear_young(pte_t *ptep)
{
	pte_t old_pte, pte;

	pte = READ_ONCE(*ptep);
	do {
		old_pte = pte;
		pte = pte_mkold(pte);
		pte_val(pte) = cmpxchg_relaxed(&pte_val(*ptep),
					       pte_val(old_pte), pte_val(pte));
	} while (pte_val(pte) != pte_val(old_pte));

	return pte_young(pte);
}

static inline int ptep_test_and_clear_young(struct vm_area_struct *vma,
					    unsigned long address,
					    pte_t *ptep)
{
	return __ptep_test_and_clear_young(ptep);
}

#define __HAVE_ARCH_PTEP_CLEAR_YOUNG_FLUSH
static inline int ptep_clear_flush_young(struct vm_area_struct *vma,
					 unsigned long address, pte_t *ptep)
{
	int young = ptep_test_and_clear_young(vma, address, ptep);

	if (young) {
		/*
		 * We can elide the trailing DSB here since the worst that can
		 * happen is that a CPU continues to use the young entry in its
		 * TLB and we mistakenly reclaim the associated page. The
		 * window for such an event is bounded by the next
		 * context-switch, which provides a DSB to complete the TLB
		 * invalidation.
		 */
		flush_tlb_page_nosync(vma, address);
	}

	return young;
}

#ifdef CONFIG_TRANSPARENT_HUGEPAGE
#define __HAVE_ARCH_PMDP_TEST_AND_CLEAR_YOUNG
static inline int pmdp_test_and_clear_young(struct vm_area_struct *vma,
					    unsigned long address,
					    pmd_t *pmdp)
{
	return ptep_test_and_clear_young(vma, address, (pte_t *)pmdp);
}
#endif /* CONFIG_TRANSPARENT_HUGEPAGE */

#define __HAVE_ARCH_PTEP_GET_AND_CLEAR
static inline pte_t ptep_get_and_clear(struct mm_struct *mm,
				       unsigned long address, pte_t *ptep)
{
	return __pte(xchg_relaxed(&pte_val(*ptep), 0));
}

#ifdef CONFIG_TRANSPARENT_HUGEPAGE
#define __HAVE_ARCH_PMDP_HUGE_GET_AND_CLEAR
static inline pmd_t pmdp_huge_get_and_clear(struct mm_struct *mm,
					    unsigned long address, pmd_t *pmdp)
{
	return pte_pmd(ptep_get_and_clear(mm, address, (pte_t *)pmdp));
}
#endif /* CONFIG_TRANSPARENT_HUGEPAGE */

/*
 * ptep_set_wrprotect - mark read-only while trasferring potential hardware
 * dirty status (PTE_DBM && !PTE_RDONLY) to the software PTE_DIRTY bit.
 */
#define __HAVE_ARCH_PTEP_SET_WRPROTECT
static inline void ptep_set_wrprotect(struct mm_struct *mm, unsigned long address, pte_t *ptep)
{
	pte_t old_pte, pte;

	pte = READ_ONCE(*ptep);
	do {
		old_pte = pte;
		/*
		 * If hardware-dirty (PTE_WRITE/DBM bit set and PTE_RDONLY
		 * clear), set the PTE_DIRTY bit.
		 */
		if (pte_hw_dirty(pte))
			pte = pte_mkdirty(pte);
		pte = pte_wrprotect(pte);
		pte_val(pte) = cmpxchg_relaxed(&pte_val(*ptep),
					       pte_val(old_pte), pte_val(pte));
	} while (pte_val(pte) != pte_val(old_pte));
}

#ifdef CONFIG_TRANSPARENT_HUGEPAGE
#define __HAVE_ARCH_PMDP_SET_WRPROTECT
static inline void pmdp_set_wrprotect(struct mm_struct *mm,
				      unsigned long address, pmd_t *pmdp)
{
	ptep_set_wrprotect(mm, address, (pte_t *)pmdp);
}

#define pmdp_establish pmdp_establish
static inline pmd_t pmdp_establish(struct vm_area_struct *vma,
		unsigned long address, pmd_t *pmdp, pmd_t pmd)
{
	return __pmd(xchg_relaxed(&pmd_val(*pmdp), pmd_val(pmd)));
}
#endif

/*
 * Encode and decode a swap entry:
 *	bits 0-1:	present (must be zero)
 *	bits 2-7:	swap type
 *	bits 8-57:	swap offset
 *	bit  58:	PTE_PROT_NONE (must be zero)
 */
#define __SWP_TYPE_SHIFT	2
#define __SWP_TYPE_BITS		6
#define __SWP_OFFSET_BITS	50
#define __SWP_TYPE_MASK		((1 << __SWP_TYPE_BITS) - 1)
#define __SWP_OFFSET_SHIFT	(__SWP_TYPE_BITS + __SWP_TYPE_SHIFT)
#define __SWP_OFFSET_MASK	((1UL << __SWP_OFFSET_BITS) - 1)

#define __swp_type(x)		(((x).val >> __SWP_TYPE_SHIFT) & __SWP_TYPE_MASK)
#define __swp_offset(x)		(((x).val >> __SWP_OFFSET_SHIFT) & __SWP_OFFSET_MASK)
#define __swp_entry(type,offset) ((swp_entry_t) { ((type) << __SWP_TYPE_SHIFT) | ((offset) << __SWP_OFFSET_SHIFT) })

#define __pte_to_swp_entry(pte)	((swp_entry_t) { pte_val(pte) })
#define __swp_entry_to_pte(swp)	((pte_t) { (swp).val })

/*
 * Ensure that there are not more swap files than can be encoded in the kernel
 * PTEs.
 */
#define MAX_SWAPFILES_CHECK() BUILD_BUG_ON(MAX_SWAPFILES_SHIFT > __SWP_TYPE_BITS)

extern int kern_addr_valid(unsigned long addr);

#include <asm-generic/pgtable.h>

static inline void pgtable_cache_init(void) { }

/*
 * On AArch64, the cache coherency is handled via the set_pte_at() function.
 */
static inline void update_mmu_cache(struct vm_area_struct *vma,
				    unsigned long addr, pte_t *ptep)
{
	/*
	 * We don't do anything here, so there's a very small chance of
	 * us retaking a user fault which we just fixed up. The alternative
	 * is doing a dsb(ishst), but that penalises the fastpath.
	 */
}

#define update_mmu_cache_pmd(vma, address, pmd) do { } while (0)

#define kc_vaddr_to_offset(v)	((v) & ~VA_START)
#define kc_offset_to_vaddr(o)	((o) | VA_START)

#ifdef CONFIG_ARM64_PA_BITS_52
#define phys_to_ttbr(addr)	(((addr) | ((addr) >> 46)) & TTBR_BADDR_MASK_52)
#else
#define phys_to_ttbr(addr)	(addr)
#endif

#endif /* !__ASSEMBLY__ */

#endif /* __ASM_PGTABLE_H */<|MERGE_RESOLUTION|>--- conflicted
+++ resolved
@@ -209,11 +209,7 @@
 
 static inline pte_t pte_mkdevmap(pte_t pte)
 {
-<<<<<<< HEAD
-	return set_pte_bit(pte, __pgprot(PTE_DEVMAP));
-=======
 	return set_pte_bit(pte, __pgprot(PTE_DEVMAP | PTE_SPECIAL));
->>>>>>> bb831786
 }
 
 static inline void set_pte(pte_t *ptep, pte_t pte)
@@ -347,21 +343,12 @@
 }
 
 static inline pgprot_t mk_pud_sect_prot(pgprot_t prot)
-<<<<<<< HEAD
 {
 	return __pgprot((pgprot_val(prot) & ~PUD_TABLE_BIT) | PUD_TYPE_SECT);
 }
 
 static inline pgprot_t mk_pmd_sect_prot(pgprot_t prot)
 {
-=======
-{
-	return __pgprot((pgprot_val(prot) & ~PUD_TABLE_BIT) | PUD_TYPE_SECT);
-}
-
-static inline pgprot_t mk_pmd_sect_prot(pgprot_t prot)
-{
->>>>>>> bb831786
 	return __pgprot((pgprot_val(prot) & ~PMD_TABLE_BIT) | PMD_TYPE_SECT);
 }
 
@@ -409,14 +396,10 @@
 #ifdef CONFIG_TRANSPARENT_HUGEPAGE
 #define pmd_devmap(pmd)		pte_devmap(pmd_pte(pmd))
 #endif
-<<<<<<< HEAD
-#define pmd_mkdevmap(pmd)	pte_pmd(pte_mkdevmap(pmd_pte(pmd)))
-=======
 static inline pmd_t pmd_mkdevmap(pmd_t pmd)
 {
 	return pte_pmd(set_pte_bit(pmd_pte(pmd), __pgprot(PTE_DEVMAP)));
 }
->>>>>>> bb831786
 
 #define __pmd_to_phys(pmd)	__pte_to_phys(pmd_pte(pmd))
 #define __phys_to_pmd_val(phys)	__phys_to_pte_val(phys)
