--- conflicted
+++ resolved
@@ -17,7 +17,6 @@
         "PublicDescription": "Counts cycles that fetch is stalled due to an outstanding ITLB miss. That is, the decoder queue is able to accept bytes, but the fetch unit is unable to provide bytes due to an ITLB miss.  Note: this event is not the same as page walk cycles to retrieve an instruction translation.",
         "SampleAfterValue": "200003",
         "UMask": "0x1"
-<<<<<<< HEAD
     },
     {
         "BriefDescription": "Cycles hardware interrupts are masked",
@@ -48,65 +47,5 @@
         "PublicDescription": "Counts hardware interrupts received by the processor.",
         "SampleAfterValue": "203",
         "UMask": "0x1"
-    },
-    {
-        "BriefDescription": "Unfilled issue slots per cycle",
-        "CollectPEBSRecord": "1",
-        "Counter": "0,1,2,3",
-        "EventCode": "0xCA",
-        "EventName": "ISSUE_SLOTS_NOT_CONSUMED.ANY",
-        "PublicDescription": "Counts the number of issue slots per core cycle that were not consumed by the backend due to either a full resource  in the backend (RESOURCE_FULL) or due to the processor recovering from some event (RECOVERY).",
-        "SampleAfterValue": "200003"
-    },
-    {
-        "BriefDescription": "Unfilled issue slots per cycle to recover",
-        "CollectPEBSRecord": "1",
-        "Counter": "0,1,2,3",
-        "EventCode": "0xCA",
-        "EventName": "ISSUE_SLOTS_NOT_CONSUMED.RECOVERY",
-        "PublicDescription": "Counts the number of issue slots per core cycle that were not consumed by the backend because allocation is stalled waiting for a mispredicted jump to retire or other branch-like conditions (e.g. the event is relevant during certain microcode flows).   Counts all issue slots blocked while within this window including slots where uops were not available in the Instruction Queue.",
-        "SampleAfterValue": "200003",
-        "UMask": "0x2"
-    },
-    {
-        "BriefDescription": "Unfilled issue slots per cycle because of a full resource in the backend",
-        "CollectPEBSRecord": "1",
-        "Counter": "0,1,2,3",
-        "EventCode": "0xCA",
-        "EventName": "ISSUE_SLOTS_NOT_CONSUMED.RESOURCE_FULL",
-        "PublicDescription": "Counts the number of issue slots per core cycle that were not consumed because of a full resource in the backend.  Including but not limited to resources such as the Re-order Buffer (ROB), reservation stations (RS), load/store buffers, physical registers, or any other needed machine resource that is currently unavailable.   Note that uops must be available for consumption in order for this event to fire.  If a uop is not available (Instruction Queue is empty), this event will not count.",
-        "SampleAfterValue": "200003",
-=======
-    },
-    {
-        "BriefDescription": "Cycles hardware interrupts are masked",
-        "CollectPEBSRecord": "2",
-        "Counter": "0,1,2,3",
-        "EventCode": "0xCB",
-        "EventName": "HW_INTERRUPTS.MASKED",
-        "PublicDescription": "Counts the number of core cycles during which interrupts are masked (disabled). Increments by 1 each core cycle that EFLAGS.IF is 0, regardless of whether interrupts are pending or not.",
-        "SampleAfterValue": "200003",
-        "UMask": "0x2"
-    },
-    {
-        "BriefDescription": "Cycles pending interrupts are masked",
-        "CollectPEBSRecord": "2",
-        "Counter": "0,1,2,3",
-        "EventCode": "0xCB",
-        "EventName": "HW_INTERRUPTS.PENDING_AND_MASKED",
-        "PublicDescription": "Counts core cycles during which there are pending interrupts, but interrupts are masked (EFLAGS.IF = 0).",
-        "SampleAfterValue": "200003",
-        "UMask": "0x4"
-    },
-    {
-        "BriefDescription": "Hardware interrupts received",
-        "CollectPEBSRecord": "2",
-        "Counter": "0,1,2,3",
-        "EventCode": "0xCB",
-        "EventName": "HW_INTERRUPTS.RECEIVED",
-        "PublicDescription": "Counts hardware interrupts received by the processor.",
-        "SampleAfterValue": "203",
->>>>>>> 88084a3d
-        "UMask": "0x1"
     }
 ]