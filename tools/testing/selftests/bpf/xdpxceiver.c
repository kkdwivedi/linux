// SPDX-License-Identifier: GPL-2.0
/* Copyright(c) 2020 Intel Corporation. */

/*
 * Some functions in this program are taken from
 * Linux kernel samples/bpf/xdpsock* and modified
 * for use.
 *
 * See test_xsk.sh for detailed information on test topology
 * and prerequisite network setup.
 *
 * This test program contains two threads, each thread is single socket with
 * a unique UMEM. It validates in-order packet delivery and packet content
 * by sending packets to each other.
 *
 * Tests Information:
 * ------------------
 * These selftests test AF_XDP SKB and Native/DRV modes using veth
 * Virtual Ethernet interfaces.
 *
 * For each mode, the following tests are run:
 *    a. nopoll - soft-irq processing in run-to-completion mode
 *    b. poll - using poll() syscall
 *    c. Socket Teardown
 *       Create a Tx and a Rx socket, Tx from one socket, Rx on another. Destroy
 *       both sockets, then repeat multiple times. Only nopoll mode is used
 *    d. Bi-directional sockets
 *       Configure sockets as bi-directional tx/rx sockets, sets up fill and
 *       completion rings on each socket, tx/rx in both directions. Only nopoll
 *       mode is used
 *    e. Statistics
 *       Trigger some error conditions and ensure that the appropriate statistics
 *       are incremented. Within this test, the following statistics are tested:
 *       i.   rx dropped
 *            Increase the UMEM frame headroom to a value which results in
 *            insufficient space in the rx buffer for both the packet and the headroom.
 *       ii.  tx invalid
 *            Set the 'len' field of tx descriptors to an invalid value (umem frame
 *            size + 1).
 *       iii. rx ring full
 *            Reduce the size of the RX ring to a fraction of the fill ring size.
 *       iv.  fill queue empty
 *            Do not populate the fill queue and then try to receive pkts.
 *    f. bpf_link resource persistence
 *       Configure sockets at indexes 0 and 1, run a traffic on queue ids 0,
 *       then remove xsk sockets from queue 0 on both veth interfaces and
 *       finally run a traffic on queues ids 1
 *    g. unaligned mode
 *    h. tests for invalid and corner case Tx descriptors so that the correct ones
 *       are discarded and let through, respectively.
 *    i. 2K frame size tests
 *
 * Total tests: 12
 *
 * Flow:
 * -----
 * - Single process spawns two threads: Tx and Rx
 * - Each of these two threads attach to a veth interface within their assigned
 *   namespaces
 * - Each thread Creates one AF_XDP socket connected to a unique umem for each
 *   veth interface
 * - Tx thread Transmits 10k packets from veth<xxxx> to veth<yyyy>
 * - Rx thread verifies if all 10k packets were received and delivered in-order,
 *   and have the right content
 *
 * Enable/disable packet dump mode:
 * --------------------------
 * To enable L2 - L4 headers and payload dump of each packet on STDOUT, add
 * parameter -D to params array in test_xsk.sh, i.e. params=("-S" "-D")
 */

#define _GNU_SOURCE
#include <fcntl.h>
#include <errno.h>
#include <getopt.h>
#include <asm/barrier.h>
#include <linux/if_link.h>
#include <linux/if_ether.h>
#include <linux/ip.h>
#include <linux/udp.h>
#include <arpa/inet.h>
#include <net/if.h>
#include <locale.h>
#include <poll.h>
#include <pthread.h>
#include <signal.h>
#include <stdbool.h>
#include <stdio.h>
#include <stdlib.h>
#include <string.h>
#include <stddef.h>
#include <sys/mman.h>
#include <sys/socket.h>
#include <sys/time.h>
#include <sys/types.h>
#include <sys/queue.h>
#include <time.h>
#include <unistd.h>
#include <stdatomic.h>
#include <bpf/xsk.h>
#include "xdpxceiver.h"
#include "../kselftest.h"

/* AF_XDP APIs were moved into libxdp and marked as deprecated in libbpf.
 * Until xdpxceiver is either moved or re-writed into libxdp, suppress
 * deprecation warnings in this file
 */
#pragma GCC diagnostic ignored "-Wdeprecated-declarations"

static const char *MAC1 = "\x00\x0A\x56\x9E\xEE\x62";
static const char *MAC2 = "\x00\x0A\x56\x9E\xEE\x61";
static const char *IP1 = "192.168.100.162";
static const char *IP2 = "192.168.100.161";
static const u16 UDP_PORT1 = 2020;
static const u16 UDP_PORT2 = 2121;

static void __exit_with_error(int error, const char *file, const char *func, int line)
{
	ksft_test_result_fail("[%s:%s:%i]: ERROR: %d/\"%s\"\n", file, func, line, error,
			      strerror(error));
	ksft_exit_xfail();
}

#define exit_with_error(error) __exit_with_error(error, __FILE__, __func__, __LINE__)

#define mode_string(test) (test)->ifobj_tx->xdp_flags & XDP_FLAGS_SKB_MODE ? "SKB" : "DRV"
#define busy_poll_string(test) (test)->ifobj_tx->busy_poll ? "BUSY-POLL " : ""

static void report_failure(struct test_spec *test)
{
	if (test->fail)
		return;

	ksft_test_result_fail("FAIL: %s %s%s\n", mode_string(test), busy_poll_string(test),
			      test->name);
	test->fail = true;
}

static void memset32_htonl(void *dest, u32 val, u32 size)
{
	u32 *ptr = (u32 *)dest;
	int i;

	val = htonl(val);

	for (i = 0; i < (size & (~0x3)); i += 4)
		ptr[i >> 2] = val;
}

/*
 * Fold a partial checksum
 * This function code has been taken from
 * Linux kernel include/asm-generic/checksum.h
 */
static __u16 csum_fold(__u32 csum)
{
	u32 sum = (__force u32)csum;

	sum = (sum & 0xffff) + (sum >> 16);
	sum = (sum & 0xffff) + (sum >> 16);
	return (__force __u16)~sum;
}

/*
 * This function code has been taken from
 * Linux kernel lib/checksum.c
 */
static u32 from64to32(u64 x)
{
	/* add up 32-bit and 32-bit for 32+c bit */
	x = (x & 0xffffffff) + (x >> 32);
	/* add up carry.. */
	x = (x & 0xffffffff) + (x >> 32);
	return (u32)x;
}

/*
 * This function code has been taken from
 * Linux kernel lib/checksum.c
 */
static __u32 csum_tcpudp_nofold(__be32 saddr, __be32 daddr, __u32 len, __u8 proto, __u32 sum)
{
	unsigned long long s = (__force u32)sum;

	s += (__force u32)saddr;
	s += (__force u32)daddr;
#ifdef __BIG_ENDIAN__
	s += proto + len;
#else
	s += (proto + len) << 8;
#endif
	return (__force __u32)from64to32(s);
}

/*
 * This function has been taken from
 * Linux kernel include/asm-generic/checksum.h
 */
static __u16 csum_tcpudp_magic(__be32 saddr, __be32 daddr, __u32 len, __u8 proto, __u32 sum)
{
	return csum_fold(csum_tcpudp_nofold(saddr, daddr, len, proto, sum));
}

static u16 udp_csum(u32 saddr, u32 daddr, u32 len, u8 proto, u16 *udp_pkt)
{
	u32 csum = 0;
	u32 cnt = 0;

	/* udp hdr and data */
	for (; cnt < len; cnt += 2)
		csum += udp_pkt[cnt >> 1];

	return csum_tcpudp_magic(saddr, daddr, len, proto, csum);
}

static void gen_eth_hdr(struct ifobject *ifobject, struct ethhdr *eth_hdr)
{
	memcpy(eth_hdr->h_dest, ifobject->dst_mac, ETH_ALEN);
	memcpy(eth_hdr->h_source, ifobject->src_mac, ETH_ALEN);
	eth_hdr->h_proto = htons(ETH_P_IP);
}

static void gen_ip_hdr(struct ifobject *ifobject, struct iphdr *ip_hdr)
{
	ip_hdr->version = IP_PKT_VER;
	ip_hdr->ihl = 0x5;
	ip_hdr->tos = IP_PKT_TOS;
	ip_hdr->tot_len = htons(IP_PKT_SIZE);
	ip_hdr->id = 0;
	ip_hdr->frag_off = 0;
	ip_hdr->ttl = IPDEFTTL;
	ip_hdr->protocol = IPPROTO_UDP;
	ip_hdr->saddr = ifobject->src_ip;
	ip_hdr->daddr = ifobject->dst_ip;
	ip_hdr->check = 0;
}

static void gen_udp_hdr(u32 payload, void *pkt, struct ifobject *ifobject,
			struct udphdr *udp_hdr)
{
	udp_hdr->source = htons(ifobject->src_port);
	udp_hdr->dest = htons(ifobject->dst_port);
	udp_hdr->len = htons(UDP_PKT_SIZE);
	memset32_htonl(pkt + PKT_HDR_SIZE, payload, UDP_PKT_DATA_SIZE);
}

static void gen_udp_csum(struct udphdr *udp_hdr, struct iphdr *ip_hdr)
{
	udp_hdr->check = 0;
	udp_hdr->check =
	    udp_csum(ip_hdr->saddr, ip_hdr->daddr, UDP_PKT_SIZE, IPPROTO_UDP, (u16 *)udp_hdr);
}

static int xsk_configure_umem(struct xsk_umem_info *umem, void *buffer, u64 size)
{
	struct xsk_umem_config cfg = {
		.fill_size = XSK_RING_PROD__DEFAULT_NUM_DESCS,
		.comp_size = XSK_RING_CONS__DEFAULT_NUM_DESCS,
		.frame_size = umem->frame_size,
		.frame_headroom = umem->frame_headroom,
		.flags = XSK_UMEM__DEFAULT_FLAGS
	};
	int ret;

	if (umem->unaligned_mode)
		cfg.flags |= XDP_UMEM_UNALIGNED_CHUNK_FLAG;

	ret = xsk_umem__create(&umem->umem, buffer, size,
			       &umem->fq, &umem->cq, &cfg);
	if (ret)
		return ret;

	umem->buffer = buffer;
	return 0;
}

static void enable_busy_poll(struct xsk_socket_info *xsk)
{
	int sock_opt;

	sock_opt = 1;
	if (setsockopt(xsk_socket__fd(xsk->xsk), SOL_SOCKET, SO_PREFER_BUSY_POLL,
		       (void *)&sock_opt, sizeof(sock_opt)) < 0)
		exit_with_error(errno);

	sock_opt = 20;
	if (setsockopt(xsk_socket__fd(xsk->xsk), SOL_SOCKET, SO_BUSY_POLL,
		       (void *)&sock_opt, sizeof(sock_opt)) < 0)
		exit_with_error(errno);

	sock_opt = BATCH_SIZE;
	if (setsockopt(xsk_socket__fd(xsk->xsk), SOL_SOCKET, SO_BUSY_POLL_BUDGET,
		       (void *)&sock_opt, sizeof(sock_opt)) < 0)
		exit_with_error(errno);
}

static int xsk_configure_socket(struct xsk_socket_info *xsk, struct xsk_umem_info *umem,
				struct ifobject *ifobject, bool shared)
{
	struct xsk_socket_config cfg = {};
	struct xsk_ring_cons *rxr;
	struct xsk_ring_prod *txr;

	xsk->umem = umem;
	cfg.rx_size = xsk->rxqsize;
	cfg.tx_size = XSK_RING_PROD__DEFAULT_NUM_DESCS;
	cfg.libbpf_flags = XSK_LIBBPF_FLAGS__INHIBIT_PROG_LOAD;
	cfg.xdp_flags = ifobject->xdp_flags;
	cfg.bind_flags = ifobject->bind_flags;
	if (shared)
		cfg.bind_flags |= XDP_SHARED_UMEM;

	txr = ifobject->tx_on ? &xsk->tx : NULL;
	rxr = ifobject->rx_on ? &xsk->rx : NULL;
	return xsk_socket__create(&xsk->xsk, ifobject->ifname, 0, umem->umem, rxr, txr, &cfg);
}

static struct option long_options[] = {
	{"interface", required_argument, 0, 'i'},
	{"busy-poll", no_argument, 0, 'b'},
	{"dump-pkts", no_argument, 0, 'D'},
	{"verbose", no_argument, 0, 'v'},
	{0, 0, 0, 0}
};

static void usage(const char *prog)
{
	const char *str =
		"  Usage: %s [OPTIONS]\n"
		"  Options:\n"
		"  -i, --interface      Use interface\n"
		"  -D, --dump-pkts      Dump packets L2 - L5\n"
		"  -v, --verbose        Verbose output\n"
		"  -b, --busy-poll      Enable busy poll\n";

	ksft_print_msg(str, prog);
}

static int switch_namespace(const char *nsname)
{
	char fqns[26] = "/var/run/netns/";
	int nsfd;

	if (!nsname || strlen(nsname) == 0)
		return -1;

	strncat(fqns, nsname, sizeof(fqns) - strlen(fqns) - 1);
	nsfd = open(fqns, O_RDONLY);

	if (nsfd == -1)
		exit_with_error(errno);

	if (setns(nsfd, 0) == -1)
		exit_with_error(errno);

	print_verbose("NS switched: %s\n", nsname);

	return nsfd;
}

static bool validate_interface(struct ifobject *ifobj)
{
	if (!strcmp(ifobj->ifname, ""))
		return false;
	return true;
}

static void parse_command_line(struct ifobject *ifobj_tx, struct ifobject *ifobj_rx, int argc,
			       char **argv)
{
	struct ifobject *ifobj;
	u32 interface_nb = 0;
	int option_index, c;

	opterr = 0;

	for (;;) {
		char *sptr, *token;

		c = getopt_long(argc, argv, "i:Dvb", long_options, &option_index);
		if (c == -1)
			break;

		switch (c) {
		case 'i':
			if (interface_nb == 0)
				ifobj = ifobj_tx;
			else if (interface_nb == 1)
				ifobj = ifobj_rx;
			else
				break;

			sptr = strndupa(optarg, strlen(optarg));
			memcpy(ifobj->ifname, strsep(&sptr, ","), MAX_INTERFACE_NAME_CHARS);
			token = strsep(&sptr, ",");
			if (token)
				memcpy(ifobj->nsname, token, MAX_INTERFACES_NAMESPACE_CHARS);
			interface_nb++;
			break;
		case 'D':
			opt_pkt_dump = true;
			break;
		case 'v':
			opt_verbose = true;
			break;
		case 'b':
			ifobj_tx->busy_poll = true;
			ifobj_rx->busy_poll = true;
			break;
		default:
			usage(basename(argv[0]));
			ksft_exit_xfail();
		}
	}
}

static void __test_spec_init(struct test_spec *test, struct ifobject *ifobj_tx,
			     struct ifobject *ifobj_rx)
{
	u32 i, j;

	for (i = 0; i < MAX_INTERFACES; i++) {
		struct ifobject *ifobj = i ? ifobj_rx : ifobj_tx;

		ifobj->xsk = &ifobj->xsk_arr[0];
		ifobj->use_poll = false;
		ifobj->use_fill_ring = true;
		ifobj->release_rx = true;
		ifobj->pkt_stream = test->pkt_stream_default;
		ifobj->validation_func = NULL;

		if (i == 0) {
			ifobj->rx_on = false;
			ifobj->tx_on = true;
		} else {
			ifobj->rx_on = true;
			ifobj->tx_on = false;
		}

		memset(ifobj->umem, 0, sizeof(*ifobj->umem));
		ifobj->umem->num_frames = DEFAULT_UMEM_BUFFERS;
		ifobj->umem->frame_size = XSK_UMEM__DEFAULT_FRAME_SIZE;

		for (j = 0; j < MAX_SOCKETS; j++) {
			memset(&ifobj->xsk_arr[j], 0, sizeof(ifobj->xsk_arr[j]));
			ifobj->xsk_arr[j].rxqsize = XSK_RING_CONS__DEFAULT_NUM_DESCS;
		}
	}

	test->ifobj_tx = ifobj_tx;
	test->ifobj_rx = ifobj_rx;
	test->current_step = 0;
	test->total_steps = 1;
	test->nb_sockets = 1;
	test->fail = false;
}

static void test_spec_init(struct test_spec *test, struct ifobject *ifobj_tx,
			   struct ifobject *ifobj_rx, enum test_mode mode)
{
	struct pkt_stream *pkt_stream;
	u32 i;

	pkt_stream = test->pkt_stream_default;
	memset(test, 0, sizeof(*test));
	test->pkt_stream_default = pkt_stream;

	for (i = 0; i < MAX_INTERFACES; i++) {
		struct ifobject *ifobj = i ? ifobj_rx : ifobj_tx;

		ifobj->xdp_flags = XDP_FLAGS_UPDATE_IF_NOEXIST;
		if (mode == TEST_MODE_SKB)
			ifobj->xdp_flags |= XDP_FLAGS_SKB_MODE;
		else
			ifobj->xdp_flags |= XDP_FLAGS_DRV_MODE;

		ifobj->bind_flags = XDP_USE_NEED_WAKEUP | XDP_COPY;
	}

	__test_spec_init(test, ifobj_tx, ifobj_rx);
}

static void test_spec_reset(struct test_spec *test)
{
	__test_spec_init(test, test->ifobj_tx, test->ifobj_rx);
}

static void test_spec_set_name(struct test_spec *test, const char *name)
{
	strncpy(test->name, name, MAX_TEST_NAME_SIZE);
}

static void pkt_stream_reset(struct pkt_stream *pkt_stream)
{
	if (pkt_stream)
		pkt_stream->rx_pkt_nb = 0;
}

static struct pkt *pkt_stream_get_pkt(struct pkt_stream *pkt_stream, u32 pkt_nb)
{
	if (pkt_nb >= pkt_stream->nb_pkts)
		return NULL;

	return &pkt_stream->pkts[pkt_nb];
}

static struct pkt *pkt_stream_get_next_rx_pkt(struct pkt_stream *pkt_stream, u32 *pkts_sent)
{
	while (pkt_stream->rx_pkt_nb < pkt_stream->nb_pkts) {
		(*pkts_sent)++;
		if (pkt_stream->pkts[pkt_stream->rx_pkt_nb].valid)
			return &pkt_stream->pkts[pkt_stream->rx_pkt_nb++];
		pkt_stream->rx_pkt_nb++;
	}
	return NULL;
}

static void pkt_stream_delete(struct pkt_stream *pkt_stream)
{
	free(pkt_stream->pkts);
	free(pkt_stream);
}

static void pkt_stream_restore_default(struct test_spec *test)
{
	struct pkt_stream *tx_pkt_stream = test->ifobj_tx->pkt_stream;

	if (tx_pkt_stream != test->pkt_stream_default) {
		pkt_stream_delete(test->ifobj_tx->pkt_stream);
		test->ifobj_tx->pkt_stream = test->pkt_stream_default;
	}

	if (test->ifobj_rx->pkt_stream != test->pkt_stream_default &&
	    test->ifobj_rx->pkt_stream != tx_pkt_stream)
		pkt_stream_delete(test->ifobj_rx->pkt_stream);
	test->ifobj_rx->pkt_stream = test->pkt_stream_default;
}

static struct pkt_stream *__pkt_stream_alloc(u32 nb_pkts)
{
	struct pkt_stream *pkt_stream;

	pkt_stream = calloc(1, sizeof(*pkt_stream));
	if (!pkt_stream)
		return NULL;

	pkt_stream->pkts = calloc(nb_pkts, sizeof(*pkt_stream->pkts));
	if (!pkt_stream->pkts) {
		free(pkt_stream);
		return NULL;
	}

	pkt_stream->nb_pkts = nb_pkts;
	return pkt_stream;
}

static void pkt_set(struct xsk_umem_info *umem, struct pkt *pkt, u64 addr, u32 len)
{
	pkt->addr = addr;
	pkt->len = len;
	if (len > umem->frame_size - XDP_PACKET_HEADROOM - MIN_PKT_SIZE * 2 - umem->frame_headroom)
		pkt->valid = false;
	else
		pkt->valid = true;
}

static struct pkt_stream *pkt_stream_generate(struct xsk_umem_info *umem, u32 nb_pkts, u32 pkt_len)
{
	struct pkt_stream *pkt_stream;
	u32 i;

	pkt_stream = __pkt_stream_alloc(nb_pkts);
	if (!pkt_stream)
		exit_with_error(ENOMEM);

	pkt_stream->nb_pkts = nb_pkts;
	for (i = 0; i < nb_pkts; i++) {
		pkt_set(umem, &pkt_stream->pkts[i], (i % umem->num_frames) * umem->frame_size,
			pkt_len);
		pkt_stream->pkts[i].payload = i;
	}

	return pkt_stream;
}

static struct pkt_stream *pkt_stream_clone(struct xsk_umem_info *umem,
					   struct pkt_stream *pkt_stream)
{
	return pkt_stream_generate(umem, pkt_stream->nb_pkts, pkt_stream->pkts[0].len);
}

static void pkt_stream_replace(struct test_spec *test, u32 nb_pkts, u32 pkt_len)
{
	struct pkt_stream *pkt_stream;

	pkt_stream = pkt_stream_generate(test->ifobj_tx->umem, nb_pkts, pkt_len);
	test->ifobj_tx->pkt_stream = pkt_stream;
	test->ifobj_rx->pkt_stream = pkt_stream;
}

static void pkt_stream_replace_half(struct test_spec *test, u32 pkt_len, int offset)
{
	struct xsk_umem_info *umem = test->ifobj_tx->umem;
	struct pkt_stream *pkt_stream;
	u32 i;

	pkt_stream = pkt_stream_clone(umem, test->pkt_stream_default);
	for (i = 1; i < test->pkt_stream_default->nb_pkts; i += 2)
		pkt_set(umem, &pkt_stream->pkts[i],
			(i % umem->num_frames) * umem->frame_size + offset, pkt_len);

	test->ifobj_tx->pkt_stream = pkt_stream;
	test->ifobj_rx->pkt_stream = pkt_stream;
}

static void pkt_stream_receive_half(struct test_spec *test)
{
	struct xsk_umem_info *umem = test->ifobj_rx->umem;
	struct pkt_stream *pkt_stream = test->ifobj_tx->pkt_stream;
	u32 i;

	test->ifobj_rx->pkt_stream = pkt_stream_generate(umem, pkt_stream->nb_pkts,
							 pkt_stream->pkts[0].len);
	pkt_stream = test->ifobj_rx->pkt_stream;
	for (i = 1; i < pkt_stream->nb_pkts; i += 2)
		pkt_stream->pkts[i].valid = false;
}

static struct pkt *pkt_generate(struct ifobject *ifobject, u32 pkt_nb)
{
	struct pkt *pkt = pkt_stream_get_pkt(ifobject->pkt_stream, pkt_nb);
	struct udphdr *udp_hdr;
	struct ethhdr *eth_hdr;
	struct iphdr *ip_hdr;
	void *data;

	if (!pkt)
		return NULL;
	if (!pkt->valid || pkt->len < MIN_PKT_SIZE)
		return pkt;

	data = xsk_umem__get_data(ifobject->umem->buffer, pkt->addr);
	udp_hdr = (struct udphdr *)(data + sizeof(struct ethhdr) + sizeof(struct iphdr));
	ip_hdr = (struct iphdr *)(data + sizeof(struct ethhdr));
	eth_hdr = (struct ethhdr *)data;

	gen_udp_hdr(pkt_nb, data, ifobject, udp_hdr);
	gen_ip_hdr(ifobject, ip_hdr);
	gen_udp_csum(udp_hdr, ip_hdr);
	gen_eth_hdr(ifobject, eth_hdr);

	return pkt;
}

static void pkt_stream_generate_custom(struct test_spec *test, struct pkt *pkts, u32 nb_pkts)
{
	struct pkt_stream *pkt_stream;
	u32 i;

	pkt_stream = __pkt_stream_alloc(nb_pkts);
	if (!pkt_stream)
		exit_with_error(ENOMEM);

	test->ifobj_tx->pkt_stream = pkt_stream;
	test->ifobj_rx->pkt_stream = pkt_stream;

	for (i = 0; i < nb_pkts; i++) {
		pkt_stream->pkts[i].addr = pkts[i].addr;
		pkt_stream->pkts[i].len = pkts[i].len;
		pkt_stream->pkts[i].payload = i;
		pkt_stream->pkts[i].valid = pkts[i].valid;
	}
}

static void pkt_dump(void *pkt, u32 len)
{
	char s[INET_ADDRSTRLEN];
	struct ethhdr *ethhdr;
	struct udphdr *udphdr;
	struct iphdr *iphdr;
	int payload, i;

	ethhdr = pkt;
	iphdr = pkt + sizeof(*ethhdr);
	udphdr = pkt + sizeof(*ethhdr) + sizeof(*iphdr);

	/*extract L2 frame */
	fprintf(stdout, "DEBUG>> L2: dst mac: ");
	for (i = 0; i < ETH_ALEN; i++)
		fprintf(stdout, "%02X", ethhdr->h_dest[i]);

	fprintf(stdout, "\nDEBUG>> L2: src mac: ");
	for (i = 0; i < ETH_ALEN; i++)
		fprintf(stdout, "%02X", ethhdr->h_source[i]);

	/*extract L3 frame */
	fprintf(stdout, "\nDEBUG>> L3: ip_hdr->ihl: %02X\n", iphdr->ihl);
	fprintf(stdout, "DEBUG>> L3: ip_hdr->saddr: %s\n",
		inet_ntop(AF_INET, &iphdr->saddr, s, sizeof(s)));
	fprintf(stdout, "DEBUG>> L3: ip_hdr->daddr: %s\n",
		inet_ntop(AF_INET, &iphdr->daddr, s, sizeof(s)));
	/*extract L4 frame */
	fprintf(stdout, "DEBUG>> L4: udp_hdr->src: %d\n", ntohs(udphdr->source));
	fprintf(stdout, "DEBUG>> L4: udp_hdr->dst: %d\n", ntohs(udphdr->dest));
	/*extract L5 frame */
	payload = *((uint32_t *)(pkt + PKT_HDR_SIZE));

	fprintf(stdout, "DEBUG>> L5: payload: %d\n", payload);
	fprintf(stdout, "---------------------------------------\n");
}

static bool is_offset_correct(struct xsk_umem_info *umem, struct pkt_stream *pkt_stream, u64 addr,
			      u64 pkt_stream_addr)
{
	u32 headroom = umem->unaligned_mode ? 0 : umem->frame_headroom;
	u32 offset = addr % umem->frame_size, expected_offset = 0;

	if (!pkt_stream->use_addr_for_fill)
		pkt_stream_addr = 0;

	expected_offset += (pkt_stream_addr + headroom + XDP_PACKET_HEADROOM) % umem->frame_size;

	if (offset == expected_offset)
		return true;

	ksft_print_msg("[%s] expected [%u], got [%u]\n", __func__, expected_offset, offset);
	return false;
}

static bool is_pkt_valid(struct pkt *pkt, void *buffer, u64 addr, u32 len)
{
	void *data = xsk_umem__get_data(buffer, addr);
	struct iphdr *iphdr = (struct iphdr *)(data + sizeof(struct ethhdr));

	if (!pkt) {
		ksft_print_msg("[%s] too many packets received\n", __func__);
		return false;
	}

	if (len < MIN_PKT_SIZE || pkt->len < MIN_PKT_SIZE) {
		/* Do not try to verify packets that are smaller than minimum size. */
		return true;
	}

	if (pkt->len != len) {
		ksft_print_msg("[%s] expected length [%d], got length [%d]\n",
			       __func__, pkt->len, len);
		return false;
	}

	if (iphdr->version == IP_PKT_VER && iphdr->tos == IP_PKT_TOS) {
		u32 seqnum = ntohl(*((u32 *)(data + PKT_HDR_SIZE)));

		if (opt_pkt_dump)
			pkt_dump(data, PKT_SIZE);

		if (pkt->payload != seqnum) {
			ksft_print_msg("[%s] expected seqnum [%d], got seqnum [%d]\n",
				       __func__, pkt->payload, seqnum);
			return false;
		}
	} else {
		ksft_print_msg("Invalid frame received: ");
		ksft_print_msg("[IP_PKT_VER: %02X], [IP_PKT_TOS: %02X]\n", iphdr->version,
			       iphdr->tos);
		return false;
	}

	return true;
}

static void kick_tx(struct xsk_socket_info *xsk)
{
	int ret;

	ret = sendto(xsk_socket__fd(xsk->xsk), NULL, 0, MSG_DONTWAIT, NULL, 0);
	if (ret >= 0)
		return;
	if (errno == ENOBUFS || errno == EAGAIN || errno == EBUSY || errno == ENETDOWN) {
		usleep(100);
		return;
	}
	exit_with_error(errno);
}

static void kick_rx(struct xsk_socket_info *xsk)
{
	int ret;

	ret = recvfrom(xsk_socket__fd(xsk->xsk), NULL, 0, MSG_DONTWAIT, NULL, NULL);
	if (ret < 0)
		exit_with_error(errno);
}

static int complete_pkts(struct xsk_socket_info *xsk, int batch_size)
{
	unsigned int rcvd;
	u32 idx;

	if (xsk_ring_prod__needs_wakeup(&xsk->tx))
		kick_tx(xsk);

	rcvd = xsk_ring_cons__peek(&xsk->umem->cq, batch_size, &idx);
	if (rcvd) {
		if (rcvd > xsk->outstanding_tx) {
			u64 addr = *xsk_ring_cons__comp_addr(&xsk->umem->cq, idx + rcvd - 1);

			ksft_print_msg("[%s] Too many packets completed\n", __func__);
			ksft_print_msg("Last completion address: %llx\n", addr);
			return TEST_FAILURE;
		}

		xsk_ring_cons__release(&xsk->umem->cq, rcvd);
		xsk->outstanding_tx -= rcvd;
	}

	return TEST_PASS;
}

static int receive_pkts(struct ifobject *ifobj, struct pollfd *fds)
{
	struct timeval tv_end, tv_now, tv_timeout = {RECV_TMOUT, 0};
	u32 idx_rx = 0, idx_fq = 0, rcvd, i, pkts_sent = 0;
	struct pkt_stream *pkt_stream = ifobj->pkt_stream;
	struct xsk_socket_info *xsk = ifobj->xsk;
	struct xsk_umem_info *umem = xsk->umem;
	struct pkt *pkt;
	int ret;

	ret = gettimeofday(&tv_now, NULL);
	if (ret)
		exit_with_error(errno);
	timeradd(&tv_now, &tv_timeout, &tv_end);

	pkt = pkt_stream_get_next_rx_pkt(pkt_stream, &pkts_sent);
	while (pkt) {
		ret = gettimeofday(&tv_now, NULL);
		if (ret)
			exit_with_error(errno);
		if (timercmp(&tv_now, &tv_end, >)) {
			ksft_print_msg("ERROR: [%s] Receive loop timed out\n", __func__);
			return TEST_FAILURE;
		}

		kick_rx(xsk);

		rcvd = xsk_ring_cons__peek(&xsk->rx, BATCH_SIZE, &idx_rx);
		if (!rcvd) {
			if (xsk_ring_prod__needs_wakeup(&umem->fq)) {
				ret = poll(fds, 1, POLL_TMOUT);
				if (ret < 0)
					exit_with_error(-ret);
			}
			continue;
		}

		if (ifobj->use_fill_ring) {
			ret = xsk_ring_prod__reserve(&umem->fq, rcvd, &idx_fq);
			while (ret != rcvd) {
				if (ret < 0)
					exit_with_error(-ret);
				if (xsk_ring_prod__needs_wakeup(&umem->fq)) {
					ret = poll(fds, 1, POLL_TMOUT);
					if (ret < 0)
						exit_with_error(-ret);
				}
				ret = xsk_ring_prod__reserve(&umem->fq, rcvd, &idx_fq);
			}
		}

		for (i = 0; i < rcvd; i++) {
			const struct xdp_desc *desc = xsk_ring_cons__rx_desc(&xsk->rx, idx_rx++);
			u64 addr = desc->addr, orig;

			orig = xsk_umem__extract_addr(addr);
			addr = xsk_umem__add_offset_to_addr(addr);

			if (!is_pkt_valid(pkt, umem->buffer, addr, desc->len) ||
			    !is_offset_correct(umem, pkt_stream, addr, pkt->addr))
				return TEST_FAILURE;

			if (ifobj->use_fill_ring)
				*xsk_ring_prod__fill_addr(&umem->fq, idx_fq++) = orig;
			pkt = pkt_stream_get_next_rx_pkt(pkt_stream, &pkts_sent);
		}

		if (ifobj->use_fill_ring)
			xsk_ring_prod__submit(&umem->fq, rcvd);
		if (ifobj->release_rx)
			xsk_ring_cons__release(&xsk->rx, rcvd);

		pthread_mutex_lock(&pacing_mutex);
		pkts_in_flight -= pkts_sent;
		if (pkts_in_flight < umem->num_frames)
			pthread_cond_signal(&pacing_cond);
		pthread_mutex_unlock(&pacing_mutex);
		pkts_sent = 0;
	}

	return TEST_PASS;
}

static int __send_pkts(struct ifobject *ifobject, u32 *pkt_nb)
{
	struct xsk_socket_info *xsk = ifobject->xsk;
	u32 i, idx, valid_pkts = 0;

	while (xsk_ring_prod__reserve(&xsk->tx, BATCH_SIZE, &idx) < BATCH_SIZE)
		complete_pkts(xsk, BATCH_SIZE);

	for (i = 0; i < BATCH_SIZE; i++) {
		struct xdp_desc *tx_desc = xsk_ring_prod__tx_desc(&xsk->tx, idx + i);
		struct pkt *pkt = pkt_generate(ifobject, *pkt_nb);

		if (!pkt)
			break;

		tx_desc->addr = pkt->addr;
		tx_desc->len = pkt->len;
		(*pkt_nb)++;
		if (pkt->valid)
			valid_pkts++;
	}

	pthread_mutex_lock(&pacing_mutex);
	pkts_in_flight += valid_pkts;
	/* pkts_in_flight might be negative if many invalid packets are sent */
	if (pkts_in_flight >= (int)(ifobject->umem->num_frames - BATCH_SIZE)) {
		kick_tx(xsk);
		pthread_cond_wait(&pacing_cond, &pacing_mutex);
	}
	pthread_mutex_unlock(&pacing_mutex);

	xsk_ring_prod__submit(&xsk->tx, i);
	xsk->outstanding_tx += valid_pkts;
	if (complete_pkts(xsk, i))
		return TEST_FAILURE;

	usleep(10);
	return TEST_PASS;
}

static void wait_for_tx_completion(struct xsk_socket_info *xsk)
{
	while (xsk->outstanding_tx)
		complete_pkts(xsk, BATCH_SIZE);
}

static int send_pkts(struct test_spec *test, struct ifobject *ifobject)
{
	struct pollfd fds = { };
	u32 pkt_cnt = 0;

	fds.fd = xsk_socket__fd(ifobject->xsk->xsk);
	fds.events = POLLOUT;

	while (pkt_cnt < ifobject->pkt_stream->nb_pkts) {
		int err;

		if (ifobject->use_poll) {
			int ret;

			ret = poll(&fds, 1, POLL_TMOUT);
			if (ret <= 0)
				continue;

			if (!(fds.revents & POLLOUT))
				continue;
		}

		err = __send_pkts(ifobject, &pkt_cnt);
		if (err || test->fail)
			return TEST_FAILURE;
	}

	wait_for_tx_completion(ifobject->xsk);
	return TEST_PASS;
}

static int get_xsk_stats(struct xsk_socket *xsk, struct xdp_statistics *stats)
{
	int fd = xsk_socket__fd(xsk), err;
	socklen_t optlen, expected_len;

	optlen = sizeof(*stats);
	err = getsockopt(fd, SOL_XDP, XDP_STATISTICS, stats, &optlen);
	if (err) {
		ksft_print_msg("[%s] getsockopt(XDP_STATISTICS) error %u %s\n",
			       __func__, -err, strerror(-err));
		return TEST_FAILURE;
	}

	expected_len = sizeof(struct xdp_statistics);
	if (optlen != expected_len) {
		ksft_print_msg("[%s] getsockopt optlen error. Expected: %u got: %u\n",
			       __func__, expected_len, optlen);
		return TEST_FAILURE;
	}

	return TEST_PASS;
}

static int validate_rx_dropped(struct ifobject *ifobject)
{
	struct xsk_socket *xsk = ifobject->xsk->xsk;
	struct xdp_statistics stats;
	int err;

	kick_rx(ifobject->xsk);

<<<<<<< HEAD
	if (optlen == sizeof(struct xdp_statistics)) {
		switch (stat_test_type) {
		case STAT_TEST_RX_DROPPED:
			xsk_stat = stats.rx_dropped;
			break;
		case STAT_TEST_TX_INVALID:
			return true;
		case STAT_TEST_RX_FULL:
			xsk_stat = stats.rx_ring_full;
			if (ifobject->umem->num_frames < XSK_RING_PROD__DEFAULT_NUM_DESCS)
				expected_stat = ifobject->umem->num_frames - RX_FULL_RXQSIZE;
			else
				expected_stat = XSK_RING_PROD__DEFAULT_NUM_DESCS - RX_FULL_RXQSIZE;
			break;
		case STAT_TEST_RX_FILL_EMPTY:
			xsk_stat = stats.rx_fill_ring_empty_descs;
			break;
		default:
			break;
		}
=======
	err = get_xsk_stats(xsk, &stats);
	if (err)
		return TEST_FAILURE;
>>>>>>> 88084a3d

	if (stats.rx_dropped == ifobject->pkt_stream->nb_pkts / 2)
		return TEST_PASS;

	return TEST_FAILURE;
}

static int validate_rx_full(struct ifobject *ifobject)
{
	struct xsk_socket *xsk = ifobject->xsk->xsk;
	struct xdp_statistics stats;
	int err;

	usleep(1000);
	kick_rx(ifobject->xsk);

	err = get_xsk_stats(xsk, &stats);
	if (err)
		return TEST_FAILURE;

	if (stats.rx_ring_full)
		return TEST_PASS;

	return TEST_FAILURE;
}

static int validate_fill_empty(struct ifobject *ifobject)
{
	struct xsk_socket *xsk = ifobject->xsk->xsk;
	struct xdp_statistics stats;
	int err;

	usleep(1000);
	kick_rx(ifobject->xsk);

	err = get_xsk_stats(xsk, &stats);
	if (err)
		return TEST_FAILURE;

	if (stats.rx_fill_ring_empty_descs)
		return TEST_PASS;

	return TEST_FAILURE;
}

static int validate_tx_invalid_descs(struct ifobject *ifobject)
{
	struct xsk_socket *xsk = ifobject->xsk->xsk;
	int fd = xsk_socket__fd(xsk);
	struct xdp_statistics stats;
	socklen_t optlen;
	int err;

	optlen = sizeof(stats);
	err = getsockopt(fd, SOL_XDP, XDP_STATISTICS, &stats, &optlen);
	if (err) {
		ksft_print_msg("[%s] getsockopt(XDP_STATISTICS) error %u %s\n",
			       __func__, -err, strerror(-err));
		return TEST_FAILURE;
	}

	if (stats.tx_invalid_descs != ifobject->pkt_stream->nb_pkts / 2) {
		ksft_print_msg("[%s] tx_invalid_descs incorrect. Got [%u] expected [%u]\n",
			       __func__, stats.tx_invalid_descs, ifobject->pkt_stream->nb_pkts);
		return TEST_FAILURE;
	}

	return TEST_PASS;
}

static void thread_common_ops(struct test_spec *test, struct ifobject *ifobject)
{
	u64 umem_sz = ifobject->umem->num_frames * ifobject->umem->frame_size;
	int mmap_flags = MAP_PRIVATE | MAP_ANONYMOUS | MAP_NORESERVE;
	int ret, ifindex;
	void *bufs;
	u32 i;

	ifobject->ns_fd = switch_namespace(ifobject->nsname);

	if (ifobject->umem->unaligned_mode)
		mmap_flags |= MAP_HUGETLB;

	bufs = mmap(NULL, umem_sz, PROT_READ | PROT_WRITE, mmap_flags, -1, 0);
	if (bufs == MAP_FAILED)
		exit_with_error(errno);

	ret = xsk_configure_umem(ifobject->umem, bufs, umem_sz);
	if (ret)
		exit_with_error(-ret);

	for (i = 0; i < test->nb_sockets; i++) {
		u32 ctr = 0;

		while (ctr++ < SOCK_RECONF_CTR) {
			ret = xsk_configure_socket(&ifobject->xsk_arr[i], ifobject->umem,
						   ifobject, !!i);
			if (!ret)
				break;

			/* Retry if it fails as xsk_socket__create() is asynchronous */
			if (ctr >= SOCK_RECONF_CTR)
				exit_with_error(-ret);
			usleep(USLEEP_MAX);
		}

		if (ifobject->busy_poll)
			enable_busy_poll(&ifobject->xsk_arr[i]);
	}

	ifobject->xsk = &ifobject->xsk_arr[0];

	if (!ifobject->rx_on)
		return;

	ifindex = if_nametoindex(ifobject->ifname);
	if (!ifindex)
		exit_with_error(errno);

	ret = xsk_setup_xdp_prog(ifindex, &ifobject->xsk_map_fd);
	if (ret)
		exit_with_error(-ret);

	ret = xsk_socket__update_xskmap(ifobject->xsk->xsk, ifobject->xsk_map_fd);
	if (ret)
		exit_with_error(-ret);
}

static void testapp_cleanup_xsk_res(struct ifobject *ifobj)
{
	print_verbose("Destroying socket\n");
	xsk_socket__delete(ifobj->xsk->xsk);
	munmap(ifobj->umem->buffer, ifobj->umem->num_frames * ifobj->umem->frame_size);
	xsk_umem__delete(ifobj->umem->umem);
}

static void *worker_testapp_validate_tx(void *arg)
{
	struct test_spec *test = (struct test_spec *)arg;
	struct ifobject *ifobject = test->ifobj_tx;
	int err;

	if (test->current_step == 1)
		thread_common_ops(test, ifobject);

	print_verbose("Sending %d packets on interface %s\n", ifobject->pkt_stream->nb_pkts,
		      ifobject->ifname);
	err = send_pkts(test, ifobject);

	if (!err && ifobject->validation_func)
		err = ifobject->validation_func(ifobject);
	if (err)
		report_failure(test);

	if (test->total_steps == test->current_step || err)
		testapp_cleanup_xsk_res(ifobject);
	pthread_exit(NULL);
}

static void xsk_populate_fill_ring(struct xsk_umem_info *umem, struct pkt_stream *pkt_stream)
{
	u32 idx = 0, i, buffers_to_fill;
	int ret;

	if (umem->num_frames < XSK_RING_PROD__DEFAULT_NUM_DESCS)
		buffers_to_fill = umem->num_frames;
	else
		buffers_to_fill = XSK_RING_PROD__DEFAULT_NUM_DESCS;

	ret = xsk_ring_prod__reserve(&umem->fq, buffers_to_fill, &idx);
	if (ret != buffers_to_fill)
		exit_with_error(ENOSPC);
	for (i = 0; i < buffers_to_fill; i++) {
		u64 addr;

		if (pkt_stream->use_addr_for_fill) {
			struct pkt *pkt = pkt_stream_get_pkt(pkt_stream, i);

			if (!pkt)
				break;
			addr = pkt->addr;
		} else {
			addr = i * umem->frame_size;
		}

		*xsk_ring_prod__fill_addr(&umem->fq, idx++) = addr;
	}
	xsk_ring_prod__submit(&umem->fq, buffers_to_fill);
}

static void *worker_testapp_validate_rx(void *arg)
{
	struct test_spec *test = (struct test_spec *)arg;
	struct ifobject *ifobject = test->ifobj_rx;
	struct pollfd fds = { };
	int err;

	if (test->current_step == 1)
		thread_common_ops(test, ifobject);

	xsk_populate_fill_ring(ifobject->umem, ifobject->pkt_stream);

	fds.fd = xsk_socket__fd(ifobject->xsk->xsk);
	fds.events = POLLIN;

	pthread_barrier_wait(&barr);

	err = receive_pkts(ifobject, &fds);

	if (!err && ifobject->validation_func)
		err = ifobject->validation_func(ifobject);
	if (err) {
		report_failure(test);
		pthread_mutex_lock(&pacing_mutex);
		pthread_cond_signal(&pacing_cond);
		pthread_mutex_unlock(&pacing_mutex);
	}

	if (test->total_steps == test->current_step || err)
		testapp_cleanup_xsk_res(ifobject);
	pthread_exit(NULL);
}

static int testapp_validate_traffic(struct test_spec *test)
{
	struct ifobject *ifobj_tx = test->ifobj_tx;
	struct ifobject *ifobj_rx = test->ifobj_rx;
	pthread_t t0, t1;

	if (pthread_barrier_init(&barr, NULL, 2))
		exit_with_error(errno);

	test->current_step++;
	pkt_stream_reset(ifobj_rx->pkt_stream);
	pkts_in_flight = 0;

	/*Spawn RX thread */
	pthread_create(&t0, NULL, ifobj_rx->func_ptr, test);

	pthread_barrier_wait(&barr);
	if (pthread_barrier_destroy(&barr))
		exit_with_error(errno);

	/*Spawn TX thread */
	pthread_create(&t1, NULL, ifobj_tx->func_ptr, test);

	pthread_join(t1, NULL);
	pthread_join(t0, NULL);

	return !!test->fail;
}

static void testapp_teardown(struct test_spec *test)
{
	int i;

	test_spec_set_name(test, "TEARDOWN");
	for (i = 0; i < MAX_TEARDOWN_ITER; i++) {
		if (testapp_validate_traffic(test))
			return;
		test_spec_reset(test);
	}
}

static void swap_directions(struct ifobject **ifobj1, struct ifobject **ifobj2)
{
	thread_func_t tmp_func_ptr = (*ifobj1)->func_ptr;
	struct ifobject *tmp_ifobj = (*ifobj1);

	(*ifobj1)->func_ptr = (*ifobj2)->func_ptr;
	(*ifobj2)->func_ptr = tmp_func_ptr;

	*ifobj1 = *ifobj2;
	*ifobj2 = tmp_ifobj;
}

static void testapp_bidi(struct test_spec *test)
{
	test_spec_set_name(test, "BIDIRECTIONAL");
	test->ifobj_tx->rx_on = true;
	test->ifobj_rx->tx_on = true;
	test->total_steps = 2;
	if (testapp_validate_traffic(test))
		return;

	print_verbose("Switching Tx/Rx vectors\n");
	swap_directions(&test->ifobj_rx, &test->ifobj_tx);
	testapp_validate_traffic(test);

	swap_directions(&test->ifobj_rx, &test->ifobj_tx);
}

static void swap_xsk_resources(struct ifobject *ifobj_tx, struct ifobject *ifobj_rx)
{
	int ret;

	xsk_socket__delete(ifobj_tx->xsk->xsk);
	xsk_socket__delete(ifobj_rx->xsk->xsk);
	ifobj_tx->xsk = &ifobj_tx->xsk_arr[1];
	ifobj_rx->xsk = &ifobj_rx->xsk_arr[1];

	ret = xsk_socket__update_xskmap(ifobj_rx->xsk->xsk, ifobj_rx->xsk_map_fd);
	if (ret)
		exit_with_error(-ret);
}

static void testapp_bpf_res(struct test_spec *test)
{
	test_spec_set_name(test, "BPF_RES");
	test->total_steps = 2;
	test->nb_sockets = 2;
	if (testapp_validate_traffic(test))
		return;

	swap_xsk_resources(test->ifobj_tx, test->ifobj_rx);
	testapp_validate_traffic(test);
}

static void testapp_headroom(struct test_spec *test)
{
	test_spec_set_name(test, "UMEM_HEADROOM");
	test->ifobj_rx->umem->frame_headroom = UMEM_HEADROOM_TEST_SIZE;
	testapp_validate_traffic(test);
}

static void testapp_stats_rx_dropped(struct test_spec *test)
{
	test_spec_set_name(test, "STAT_RX_DROPPED");
	test->ifobj_rx->umem->frame_headroom = test->ifobj_rx->umem->frame_size -
		XDP_PACKET_HEADROOM - MIN_PKT_SIZE * 3;
	pkt_stream_replace_half(test, MIN_PKT_SIZE * 4, 0);
	pkt_stream_receive_half(test);
	test->ifobj_rx->validation_func = validate_rx_dropped;
	testapp_validate_traffic(test);
}

static void testapp_stats_tx_invalid_descs(struct test_spec *test)
{
	test_spec_set_name(test, "STAT_TX_INVALID");
	pkt_stream_replace_half(test, XSK_UMEM__INVALID_FRAME_SIZE, 0);
	test->ifobj_tx->validation_func = validate_tx_invalid_descs;
	testapp_validate_traffic(test);

	pkt_stream_restore_default(test);
}

static void testapp_stats_rx_full(struct test_spec *test)
{
	test_spec_set_name(test, "STAT_RX_FULL");
	pkt_stream_replace(test, DEFAULT_UMEM_BUFFERS + DEFAULT_UMEM_BUFFERS / 2, PKT_SIZE);
	test->ifobj_rx->pkt_stream = pkt_stream_generate(test->ifobj_rx->umem,
							 DEFAULT_UMEM_BUFFERS, PKT_SIZE);
	if (!test->ifobj_rx->pkt_stream)
		exit_with_error(ENOMEM);

	test->ifobj_rx->xsk->rxqsize = DEFAULT_UMEM_BUFFERS;
	test->ifobj_rx->release_rx = false;
	test->ifobj_rx->validation_func = validate_rx_full;
	testapp_validate_traffic(test);

	pkt_stream_restore_default(test);
}

static void testapp_stats_fill_empty(struct test_spec *test)
{
	test_spec_set_name(test, "STAT_RX_FILL_EMPTY");
	pkt_stream_replace(test, DEFAULT_UMEM_BUFFERS + DEFAULT_UMEM_BUFFERS / 2, PKT_SIZE);
	test->ifobj_rx->pkt_stream = pkt_stream_generate(test->ifobj_rx->umem,
							 DEFAULT_UMEM_BUFFERS, PKT_SIZE);
	if (!test->ifobj_rx->pkt_stream)
		exit_with_error(ENOMEM);

	test->ifobj_rx->use_fill_ring = false;
	test->ifobj_rx->validation_func = validate_fill_empty;
	testapp_validate_traffic(test);

	pkt_stream_restore_default(test);
}

/* Simple test */
static bool hugepages_present(struct ifobject *ifobject)
{
	const size_t mmap_sz = 2 * ifobject->umem->num_frames * ifobject->umem->frame_size;
	void *bufs;

	bufs = mmap(NULL, mmap_sz, PROT_READ | PROT_WRITE,
		    MAP_PRIVATE | MAP_ANONYMOUS | MAP_HUGETLB, -1, 0);
	if (bufs == MAP_FAILED)
		return false;

	munmap(bufs, mmap_sz);
	return true;
}

static bool testapp_unaligned(struct test_spec *test)
{
	if (!hugepages_present(test->ifobj_tx)) {
		ksft_test_result_skip("No 2M huge pages present.\n");
		return false;
	}

	test_spec_set_name(test, "UNALIGNED_MODE");
	test->ifobj_tx->umem->unaligned_mode = true;
	test->ifobj_rx->umem->unaligned_mode = true;
	/* Let half of the packets straddle a buffer boundrary */
	pkt_stream_replace_half(test, PKT_SIZE, -PKT_SIZE / 2);
	test->ifobj_rx->pkt_stream->use_addr_for_fill = true;
	testapp_validate_traffic(test);

	pkt_stream_restore_default(test);
	return true;
}

static void testapp_single_pkt(struct test_spec *test)
{
	struct pkt pkts[] = {{0x1000, PKT_SIZE, 0, true}};

	pkt_stream_generate_custom(test, pkts, ARRAY_SIZE(pkts));
	testapp_validate_traffic(test);
	pkt_stream_restore_default(test);
}

static void testapp_invalid_desc(struct test_spec *test)
{
	struct pkt pkts[] = {
		/* Zero packet address allowed */
		{0, PKT_SIZE, 0, true},
		/* Allowed packet */
		{0x1000, PKT_SIZE, 0, true},
		/* Straddling the start of umem */
		{-2, PKT_SIZE, 0, false},
		/* Packet too large */
		{0x2000, XSK_UMEM__INVALID_FRAME_SIZE, 0, false},
		/* After umem ends */
		{UMEM_SIZE, PKT_SIZE, 0, false},
		/* Straddle the end of umem */
		{UMEM_SIZE - PKT_SIZE / 2, PKT_SIZE, 0, false},
		/* Straddle a page boundrary */
		{0x3000 - PKT_SIZE / 2, PKT_SIZE, 0, false},
		/* Straddle a 2K boundrary */
		{0x3800 - PKT_SIZE / 2, PKT_SIZE, 0, true},
		/* Valid packet for synch so that something is received */
		{0x4000, PKT_SIZE, 0, true}};

	if (test->ifobj_tx->umem->unaligned_mode) {
		/* Crossing a page boundrary allowed */
		pkts[6].valid = true;
	}
	if (test->ifobj_tx->umem->frame_size == XSK_UMEM__DEFAULT_FRAME_SIZE / 2) {
		/* Crossing a 2K frame size boundrary not allowed */
		pkts[7].valid = false;
	}

	pkt_stream_generate_custom(test, pkts, ARRAY_SIZE(pkts));
	testapp_validate_traffic(test);
	pkt_stream_restore_default(test);
}

static void init_iface(struct ifobject *ifobj, const char *dst_mac, const char *src_mac,
		       const char *dst_ip, const char *src_ip, const u16 dst_port,
		       const u16 src_port, thread_func_t func_ptr)
{
	struct in_addr ip;

	memcpy(ifobj->dst_mac, dst_mac, ETH_ALEN);
	memcpy(ifobj->src_mac, src_mac, ETH_ALEN);

	inet_aton(dst_ip, &ip);
	ifobj->dst_ip = ip.s_addr;

	inet_aton(src_ip, &ip);
	ifobj->src_ip = ip.s_addr;

	ifobj->dst_port = dst_port;
	ifobj->src_port = src_port;

	ifobj->func_ptr = func_ptr;
}

static void run_pkt_test(struct test_spec *test, enum test_mode mode, enum test_type type)
{
	switch (type) {
	case TEST_TYPE_STATS_RX_DROPPED:
		testapp_stats_rx_dropped(test);
		break;
	case TEST_TYPE_STATS_TX_INVALID_DESCS:
		testapp_stats_tx_invalid_descs(test);
		break;
	case TEST_TYPE_STATS_RX_FULL:
		testapp_stats_rx_full(test);
		break;
	case TEST_TYPE_STATS_FILL_EMPTY:
		testapp_stats_fill_empty(test);
		break;
	case TEST_TYPE_TEARDOWN:
		testapp_teardown(test);
		break;
	case TEST_TYPE_BIDI:
		testapp_bidi(test);
		break;
	case TEST_TYPE_BPF_RES:
		testapp_bpf_res(test);
		break;
	case TEST_TYPE_RUN_TO_COMPLETION:
		test_spec_set_name(test, "RUN_TO_COMPLETION");
		testapp_validate_traffic(test);
		break;
	case TEST_TYPE_RUN_TO_COMPLETION_SINGLE_PKT:
		test_spec_set_name(test, "RUN_TO_COMPLETION_SINGLE_PKT");
		testapp_single_pkt(test);
		break;
	case TEST_TYPE_RUN_TO_COMPLETION_2K_FRAME:
		test_spec_set_name(test, "RUN_TO_COMPLETION_2K_FRAME_SIZE");
		test->ifobj_tx->umem->frame_size = 2048;
		test->ifobj_rx->umem->frame_size = 2048;
		pkt_stream_replace(test, DEFAULT_PKT_CNT, PKT_SIZE);
		testapp_validate_traffic(test);

		pkt_stream_restore_default(test);
		break;
	case TEST_TYPE_POLL:
		test->ifobj_tx->use_poll = true;
		test->ifobj_rx->use_poll = true;
		test_spec_set_name(test, "POLL");
		testapp_validate_traffic(test);
		break;
	case TEST_TYPE_ALIGNED_INV_DESC:
		test_spec_set_name(test, "ALIGNED_INV_DESC");
		testapp_invalid_desc(test);
		break;
	case TEST_TYPE_ALIGNED_INV_DESC_2K_FRAME:
		test_spec_set_name(test, "ALIGNED_INV_DESC_2K_FRAME_SIZE");
		test->ifobj_tx->umem->frame_size = 2048;
		test->ifobj_rx->umem->frame_size = 2048;
		testapp_invalid_desc(test);
		break;
	case TEST_TYPE_UNALIGNED_INV_DESC:
		if (!hugepages_present(test->ifobj_tx)) {
			ksft_test_result_skip("No 2M huge pages present.\n");
			return;
		}
		test_spec_set_name(test, "UNALIGNED_INV_DESC");
		test->ifobj_tx->umem->unaligned_mode = true;
		test->ifobj_rx->umem->unaligned_mode = true;
		testapp_invalid_desc(test);
		break;
	case TEST_TYPE_UNALIGNED:
		if (!testapp_unaligned(test))
			return;
		break;
	case TEST_TYPE_HEADROOM:
		testapp_headroom(test);
		break;
	default:
		break;
	}

	if (!test->fail)
		ksft_test_result_pass("PASS: %s %s%s\n", mode_string(test), busy_poll_string(test),
				      test->name);
}

static struct ifobject *ifobject_create(void)
{
	struct ifobject *ifobj;

	ifobj = calloc(1, sizeof(struct ifobject));
	if (!ifobj)
		return NULL;

	ifobj->xsk_arr = calloc(MAX_SOCKETS, sizeof(*ifobj->xsk_arr));
	if (!ifobj->xsk_arr)
		goto out_xsk_arr;

	ifobj->umem = calloc(1, sizeof(*ifobj->umem));
	if (!ifobj->umem)
		goto out_umem;

	return ifobj;

out_umem:
	free(ifobj->xsk_arr);
out_xsk_arr:
	free(ifobj);
	return NULL;
}

static void ifobject_delete(struct ifobject *ifobj)
{
	free(ifobj->umem);
	free(ifobj->xsk_arr);
	free(ifobj);
}

int main(int argc, char **argv)
{
	struct pkt_stream *pkt_stream_default;
	struct ifobject *ifobj_tx, *ifobj_rx;
	u32 i, j, failed_tests = 0;
	struct test_spec test;

	/* Use libbpf 1.0 API mode */
	libbpf_set_strict_mode(LIBBPF_STRICT_ALL);

	ifobj_tx = ifobject_create();
	if (!ifobj_tx)
		exit_with_error(ENOMEM);
	ifobj_rx = ifobject_create();
	if (!ifobj_rx)
		exit_with_error(ENOMEM);

	setlocale(LC_ALL, "");

	parse_command_line(ifobj_tx, ifobj_rx, argc, argv);

	if (!validate_interface(ifobj_tx) || !validate_interface(ifobj_rx)) {
		usage(basename(argv[0]));
		ksft_exit_xfail();
	}

	init_iface(ifobj_tx, MAC1, MAC2, IP1, IP2, UDP_PORT1, UDP_PORT2,
		   worker_testapp_validate_tx);
	init_iface(ifobj_rx, MAC2, MAC1, IP2, IP1, UDP_PORT2, UDP_PORT1,
		   worker_testapp_validate_rx);

	test_spec_init(&test, ifobj_tx, ifobj_rx, 0);
	pkt_stream_default = pkt_stream_generate(ifobj_tx->umem, DEFAULT_PKT_CNT, PKT_SIZE);
	if (!pkt_stream_default)
		exit_with_error(ENOMEM);
	test.pkt_stream_default = pkt_stream_default;

	ksft_set_plan(TEST_MODE_MAX * TEST_TYPE_MAX);

	for (i = 0; i < TEST_MODE_MAX; i++)
		for (j = 0; j < TEST_TYPE_MAX; j++) {
			test_spec_init(&test, ifobj_tx, ifobj_rx, i);
			run_pkt_test(&test, i, j);
			usleep(USLEEP_MAX);

			if (test.fail)
				failed_tests++;
		}

	pkt_stream_delete(pkt_stream_default);
	ifobject_delete(ifobj_tx);
	ifobject_delete(ifobj_rx);

	if (failed_tests)
		ksft_exit_fail();
	else
		ksft_exit_pass();
}<|MERGE_RESOLUTION|>--- conflicted
+++ resolved
@@ -1008,32 +1008,9 @@
 
 	kick_rx(ifobject->xsk);
 
-<<<<<<< HEAD
-	if (optlen == sizeof(struct xdp_statistics)) {
-		switch (stat_test_type) {
-		case STAT_TEST_RX_DROPPED:
-			xsk_stat = stats.rx_dropped;
-			break;
-		case STAT_TEST_TX_INVALID:
-			return true;
-		case STAT_TEST_RX_FULL:
-			xsk_stat = stats.rx_ring_full;
-			if (ifobject->umem->num_frames < XSK_RING_PROD__DEFAULT_NUM_DESCS)
-				expected_stat = ifobject->umem->num_frames - RX_FULL_RXQSIZE;
-			else
-				expected_stat = XSK_RING_PROD__DEFAULT_NUM_DESCS - RX_FULL_RXQSIZE;
-			break;
-		case STAT_TEST_RX_FILL_EMPTY:
-			xsk_stat = stats.rx_fill_ring_empty_descs;
-			break;
-		default:
-			break;
-		}
-=======
 	err = get_xsk_stats(xsk, &stats);
 	if (err)
 		return TEST_FAILURE;
->>>>>>> 88084a3d
 
 	if (stats.rx_dropped == ifobject->pkt_stream->nb_pkts / 2)
 		return TEST_PASS;
